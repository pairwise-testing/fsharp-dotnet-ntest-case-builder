﻿namespace NTestCaseBuilder.Tests

    open NUnit.Framework

    open SageSerpent.Infrastructure
    open NTestCaseBuilder
    open SageSerpent.Infrastructure.RandomExtensions
    open System
    open System.Windows.Forms
    open System.Collections.Generic
    open Microsoft.FSharp.Collections


    [<TestFixture>]
    type MergedPartialTestVectorRepresentationsTestFixture () =
        let randomBehaviourSeed = 23

        let reciprocalOfProbabilityOfTerminatingRandomlyGeneratedPartOfPartialTestVector = 10u

        let reciprocalOfProbabilityOfNotGeneratingAnyFurtherPartialTestVectors = 30u

        let maximumNumberOfTestVariables = 70u

        let maximumNumberOfTestVectors = 1000u

        let maximumRandomWalkStep = 10u

        let maximumLevelDelta = 5u

        let overallTestRepeats = 300u

        let maximumNumberOfIndicesToAvoid = 4u

        let createNonOverlappingPartialTestVectorsAndHandEachOffToTest testHandoff =
            let randomBehaviour =
                Random randomBehaviourSeed
            let createPartialTestVectors () =
                let createShuffledUniqueLevels () =
                    randomBehaviour.Shuffle (seq {1u .. maximumNumberOfTestVectors})
                let shuffleForEachTestVariableIndex =
                    Array.init (int32 maximumNumberOfTestVariables) (fun _ -> createShuffledUniqueLevels ())
                let numberOfTestVectors =
                    randomBehaviour.ChooseAnyNumberFromOneTo maximumNumberOfTestVectors
                let rec fillInPartialTestVectors incompletePartialTestVectors
                                                 completedPartialTestVectors =
                    match incompletePartialTestVectors with
                        [] ->
                            raise (InternalAssertionViolationException "Base case for recursion is for *one* incomplete vector.")
                      | head :: [] ->
                            let rec ensureVectorIsNonEmpty vectorBeingCompleted =
                                let testVariableIndex =
                                    randomBehaviour.ChooseAnyNumberFromZeroToOneLessThan maximumNumberOfTestVariables
                                let shuffledLevels =
                                    shuffleForEachTestVariableIndex.[int32 testVariableIndex]
                                let numberOfCompletedPartialTestVectors =
                                    List.length completedPartialTestVectors
                                let levelForVectorBeingCompleted =
                                    shuffledLevels.[numberOfCompletedPartialTestVectors]
                                Map.add testVariableIndex levelForVectorBeingCompleted
                                                          (if randomBehaviour.HeadsItIs ()
<<<<<<< HEAD
                                                           then vectorBeingCompleted
                                                           else ensureVectorIsNonEmpty vectorBeingCompleted)
                            ensureVectorIsNonEmpty head
=======
                                                            then vectorBeingCompleted
                                                            else ensureVectorIsNonEmpty vectorBeingCompleted)
                            (ensureVectorIsNonEmpty head) :> IDictionary<UInt32, UInt32>
>>>>>>> beaf923e
                            :: completedPartialTestVectors
                      | head :: tail ->
                            let forceDistinctionBetweenVectors vectorBeingExamined
                                                               (modifiedCopiesOfVectorsBeingExamined
                                                                , vectorBeingCompleted) =
                                let testVariableIndex =
                                    randomBehaviour.ChooseAnyNumberFromZeroToOneLessThan maximumNumberOfTestVariables
                                let shuffledLevels =
                                    shuffleForEachTestVariableIndex.[int32 testVariableIndex]
                                let numberOfCompletedPartialTestVectors =
                                    List.length completedPartialTestVectors
                                let numberOfCopiesOfVectorsBeingExamined =
                                    List.length modifiedCopiesOfVectorsBeingExamined
                                let levelForVectorBeingExamined =
                                    shuffledLevels.[int32 numberOfTestVectors - (1 + numberOfCopiesOfVectorsBeingExamined)]
                                let vectorBeingExamined =
<<<<<<< HEAD
                                    Map.add testVariableIndex levelForVectorBeingExamined vectorBeingExamined
                                let levelForVectorBeingCompleted =
                                    shuffledLevels.[numberOfCompletedPartialTestVectors]
                                let vectorBeingCompleted =
                                    Map.add testVariableIndex levelForVectorBeingCompleted vectorBeingCompleted
=======
                                    Map.add testVariableIndex
                                            levelForVectorBeingExamined
                                            vectorBeingExamined
                                let levelForVectorBeingCompleted =
                                    shuffledLevels.[numberOfCompletedPartialTestVectors]
                                let vectorBeingCompleted =
                                    Map.add testVariableIndex
                                            levelForVectorBeingCompleted
                                            vectorBeingCompleted
>>>>>>> beaf923e
                                vectorBeingExamined :: modifiedCopiesOfVectorsBeingExamined
                                , vectorBeingCompleted
                            let modifiedIncompletePartialTestVectors
                                , completedPartialTestVector =
                                List.foldBack forceDistinctionBetweenVectors tail ([], head)
                            fillInPartialTestVectors modifiedIncompletePartialTestVectors
                                                     (completedPartialTestVector :> IDictionary<UInt32, UInt32> :: completedPartialTestVectors)
                let partialTestVectors =
                    fillInPartialTestVectors (List.init (int32 numberOfTestVectors) (fun _ -> Map.empty))
                                             []
                randomBehaviour.Shuffle partialTestVectors
                |> List.ofArray
            for _ in 1u .. overallTestRepeats do
                testHandoff (createPartialTestVectors ())

        let createOverlappingPartialTestVectorsAndHandEachOffToTest testHandoff =
            let randomBehaviour =
                Random randomBehaviourSeed
            let createPartialTestVectors () =
                let rec createPartialTestVectors testVariableIndex =
                    if testVariableIndex = maximumNumberOfTestVariables
                       || 0u < testVariableIndex
                          && randomBehaviour.ChooseAnyNumberFromOneTo reciprocalOfProbabilityOfNotGeneratingAnyFurtherPartialTestVectors = 1u
                    then []
                    else let rec chooseTestVariableIndicesAndTheirLevels recursionDepth =
                            let maximumRecursionDepth = 50u
                            if recursionDepth = maximumRecursionDepth
                               || randomBehaviour.ChooseAnyNumberFromOneTo reciprocalOfProbabilityOfTerminatingRandomlyGeneratedPartOfPartialTestVector = 1u
                            then []
                            else let lowerBoundInclusive =
                                    if testVariableIndex > maximumRandomWalkStep
                                    then testVariableIndex - maximumRandomWalkStep
                                    else 0u
                                 let upperBoundInclusive =
                                    if testVariableIndex + maximumRandomWalkStep >= maximumNumberOfTestVariables
                                    then maximumNumberOfTestVariables - 1u
                                    else testVariableIndex + maximumRandomWalkStep
                                 let chosenAbitraryTestVariableIndex =
                                    lowerBoundInclusive + randomBehaviour.ChooseAnyNumberFromZeroToOneLessThan (upperBoundInclusive + 1u - lowerBoundInclusive)
                                 (chosenAbitraryTestVariableIndex
                                  , randomBehaviour.ChooseAnyNumberFromZeroToOneLessThan maximumLevelDelta)
                                 :: chooseTestVariableIndicesAndTheirLevels (recursionDepth + 1u)
                         let partialTestVector =
                            chooseTestVariableIndicesAndTheirLevels 0u
                            |> Map.ofList
                         partialTestVector :: createPartialTestVectors (testVariableIndex + 1u)
                createPartialTestVectors 0u
            let overlappingPartialTestVectors =
                createPartialTestVectors ()

            let overlappingPartialTestVectorsWithSomeExtraFullTestVectors =
                seq
                    {
                        for partialTestVector in overlappingPartialTestVectors do
                            yield partialTestVector

                            if randomBehaviour.HeadsItIs()
                            then
                                let testVariableIndices =
                                    partialTestVector
                                    |> Map.toList
                                    |> List.map fst
                                let unusedTestVariableIndices =
                                    (List.init (int32 maximumNumberOfTestVariables) uint32
                                     |> Set.ofList) - (testVariableIndices
                                                       |> Set.ofList)
                                let extraPadding =
                                    unusedTestVariableIndices
                                    |> Seq.map (fun testVariableIndex -> testVariableIndex, randomBehaviour.ChooseAnyNumberFromZeroToOneLessThan maximumNumberOfTestVariables)

                                yield partialTestVector
                                |> Map.toSeq
                                |> Seq.append extraPadding
                                |> Map.ofSeq
                    }
                |> randomBehaviour.Shuffle
                |> List.ofArray

            for _ in 1u .. overallTestRepeats do
                testHandoff overlappingPartialTestVectorsWithSomeExtraFullTestVectors

        let dumpPartialTestVector (partialTestVector: IComparable) =
            let partialTestVector =
                partialTestVector :?> IDictionary<UInt32, UInt32>
            printf "[ "
            partialTestVector
<<<<<<< HEAD
            |> Map.iter (fun testVariableIndex testLevel ->
                            printf "(%A, %A) " testVariableIndex testLevel)
=======
            |> Seq.iter (fun keyValuePair ->
                            printf "(%A, %A) " keyValuePair.Key keyValuePair.Value)
>>>>>>> beaf923e
            printf "]\n"

        let mergeOrAddPartialTestVectors partialTestVectors
                                         initialCollection
                                         randomBehaviour
                                         revealFullTestVectorsAgain =
            let maximumNumberOfTestVariables =
                (initialCollection: MergedPartialTestVectorRepresentations<_>).MaximumNumberOfTestVariables
            let shuffledDuplicatedPartialTestVectors =
                (randomBehaviour: Random).Shuffle (List.append partialTestVectors partialTestVectors)
                |> List.ofArray
            let mergedPartialTestVectors
                , setOfMergedFullTestVectors =
                shuffledDuplicatedPartialTestVectors
                |> List.fold (fun (mergedPartialTestVectors, setOfFullTestVectors) partialTestVector ->
                                match (mergedPartialTestVectors: MergedPartialTestVectorRepresentations<_>).MergeOrAdd partialTestVector with
                                    updatedMergedPartialTestVectorRepresentationsWithFullTestCaseVectorSuppressed
                                    , Some resultingFullTestCaseVector ->
                                        let resultingFullTestCaseVector =
                                            resultingFullTestCaseVector
                                        let shouldBeTrue =
                                            not (Set.contains (resultingFullTestCaseVector :?> IComparable)
                                                              setOfFullTestVectors)

                                        Assert.IsTrue shouldBeTrue

                                        updatedMergedPartialTestVectorRepresentationsWithFullTestCaseVectorSuppressed
                                        , Set.add (resultingFullTestCaseVector :?> IComparable)
                                                  setOfFullTestVectors
                                  | updatedMergedPartialTestVectorRepresentations
                                    , None ->
                                        updatedMergedPartialTestVectorRepresentations
                                        , setOfFullTestVectors)
                             (initialCollection, Set.empty)
            let isFullTestVector (partialTestVector: IComparable) =
                let partialTestVector =
                    partialTestVector :?> IDictionary<UInt32, UInt32>
                let sumOfIndicesExpectedForFullTestVector =
                    maximumNumberOfTestVariables * (maximumNumberOfTestVariables + 1u) / 2u
                partialTestVector
<<<<<<< HEAD
                |> Map.toSeq
                |> Seq.map (fst >> (fun testVariableIndex -> 1u + testVariableIndex))   // NOTE: shift by one because otherwise the leading term for a sum of zero-relative indices would not show up in the sum!
=======
                |> Seq.map ((fun keyValuePair -> keyValuePair.Key) >> (fun testVariableIndex -> 1u + testVariableIndex))   // NOTE: shift by one because otherwise the leading term for a sum of zero-relative indices would not show up in the sum!
>>>>>>> beaf923e
                |> Seq.reduce (+)
                 = sumOfIndicesExpectedForFullTestVector

            let shouldBeTrue =
                setOfMergedFullTestVectors
                |> Set.forall isFullTestVector

            Assert.IsTrue shouldBeTrue

            if revealFullTestVectorsAgain
            then
                let setOfAllMergedTestVectors =
                    mergedPartialTestVectors.EnumerationOfMergedTestVectors true
                    |> Seq.map (fun partialTestVector ->
                                    partialTestVector :?> IComparable)
                    |> Set.ofSeq

                let shouldBeTrue =
                    Set.isSubset setOfMergedFullTestVectors setOfAllMergedTestVectors
                Assert.IsTrue shouldBeTrue

                mergedPartialTestVectors
                , setOfAllMergedTestVectors
            else
                let setOfMergedPartialTestVectors =
                    mergedPartialTestVectors.EnumerationOfMergedTestVectors false
                    |> Seq.map (fun partialTestVector ->
                                    partialTestVector :?> IComparable)
                    |> Set.ofSeq

                let shouldBeTrue =
                    Set.isEmpty (Set.intersect setOfMergedFullTestVectors setOfMergedPartialTestVectors)

                if not shouldBeTrue
                then let common = Set.intersect setOfMergedFullTestVectors setOfMergedPartialTestVectors
                     printf "setOfMergedFullTestVectors:\n"
                     setOfMergedFullTestVectors |> Set.iter dumpPartialTestVector
                     printf "setOfMergedPartialTestVectors:\n"
                     setOfMergedPartialTestVectors  |> Set.iter dumpPartialTestVector
                     printf "Only in setOfMergedFullTestVectors:-\n"
                     (setOfMergedFullTestVectors - common) |> Set.iter dumpPartialTestVector
                     printf "Only in setOfMergedPartialTestVectors:-\n"
                     (setOfMergedPartialTestVectors - common) |> Set.iter dumpPartialTestVector
                     printf "Common:-\n"
                     common |> Set.iter dumpPartialTestVector

                Assert.IsTrue shouldBeTrue

                let shouldBeTrue =
                    setOfMergedPartialTestVectors
                    |> Set.forall (isFullTestVector >> not)

                if not shouldBeTrue
                then
                    printf "Maximum number of test variables: %A\n" maximumNumberOfTestVariables
                    printf "Got at least one full test vector that is just from the enumeration:-\n"
                    setOfMergedPartialTestVectors |> Set.filter isFullTestVector |> Set.iter dumpPartialTestVector

                Assert.IsTrue shouldBeTrue

                mergedPartialTestVectors
                , (setOfMergedPartialTestVectors
                   |> Set.union setOfMergedFullTestVectors)

        [<Test>]
        member this.TestAdditionOfUnmergeableVectorsPreservesIndividualVectors () =
            let randomBehaviour = Random randomBehaviourSeed
            let testHandoff partialTestVectorsThatDoNotOverlap =
                let mergedPartialTestVectors
                    , setOfMergedPartialTestVectors =
                    mergeOrAddPartialTestVectors partialTestVectorsThatDoNotOverlap
                                                 (MergedPartialTestVectorRepresentations.Initial maximumNumberOfTestVariables)
                                                 randomBehaviour
                                                 true
                let partialTestVectorsThatDoNotOverlap =
                    partialTestVectorsThatDoNotOverlap
                    |> List.map (fun (partialTestVector: IDictionary<UInt32, UInt32>) ->
                                    partialTestVector :?> IComparable)
                    |> Set.ofList
                let shouldBeTrue =
                    partialTestVectorsThatDoNotOverlap = setOfMergedPartialTestVectors
                if not shouldBeTrue
                then let originals = partialTestVectorsThatDoNotOverlap
                     let merged =
                        mergedPartialTestVectors.EnumerationOfMergedTestVectors true
                        |> Seq.map (fun (partialTestVector: IDictionary<UInt32, UInt32>) ->
                                        partialTestVector :?> IComparable)
                        |> Set.ofSeq
                     let common = Set.intersect originals merged
                     printf "Only in originals:-\n"
                     (originals - common) |> Set.iter dumpPartialTestVector
                     printf "Only in merged:-\n"
                     (merged - common) |> Set.iter dumpPartialTestVector
                     printf "Common:-\n"
                     common |> Set.iter dumpPartialTestVector
                Assert.IsTrue shouldBeTrue
            createNonOverlappingPartialTestVectorsAndHandEachOffToTest testHandoff

        [<Test>]
        member this.TestAdditionOfPartialsOfExistingVectors () =
            let randomBehaviour = Random randomBehaviourSeed
            let testHandoff partialTestVectorsThatDoNotOverlap =
                let mergedPartialTestVectors
                    , _ =
                    mergeOrAddPartialTestVectors partialTestVectorsThatDoNotOverlap
                                                 (MergedPartialTestVectorRepresentations.Initial maximumNumberOfTestVariables)
                                                 randomBehaviour
                                                 true
                let mutantsOrCopiesOf partialTestVector =
                    let maximumRecursionDepth = 50u
                    let rec createMutantOrCopy recursionDepth =
                        let mutantOrCopy =
                            match randomBehaviour.ChooseAnyNumberFromOneTo 3u with
                                1u ->
<<<<<<< HEAD
                                    randomBehaviour.ChooseSeveralOf ((Map.toSeq partialTestVector)
                                                                     , (randomBehaviour.ChooseAnyNumberFromZeroToOneLessThan (uint32 partialTestVector.Count)))
                                 |> Map.ofSeq
                              | 2u ->
                                    Map.toSeq partialTestVector
                                    |> Seq.take (int32 (randomBehaviour.ChooseAnyNumberFromOneTo (uint32 partialTestVector.Count - 1u)))
                                    |> Map.ofSeq
=======
                                    randomBehaviour.ChooseSeveralOf ((partialTestVector :> IDictionary<UInt32, UInt32>)
                                                                      |> Seq.map (fun keyValuePair ->
                                                                                    keyValuePair.Key
                                                                                    , keyValuePair.Value)
                                                                     , (randomBehaviour.ChooseAnyNumberFromZeroToOneLessThan (uint32 partialTestVector.Count)))
                                 |> Map.ofSeq
                                 :> IDictionary<UInt32, UInt32>
                              | 2u ->
                                    partialTestVector
                                    |> Seq.map (fun keyValuePair ->
                                                    keyValuePair.Key
                                                    , keyValuePair.Value)
                                    |> Seq.take (int32 (randomBehaviour.ChooseAnyNumberFromOneTo (uint32 partialTestVector.Count - 1u)))
                                    |> Map.ofSeq
                                    :> IDictionary<UInt32, UInt32>
>>>>>>> beaf923e
                              | 3u ->
                                    partialTestVector
                              | _ ->
                                    raise (InternalAssertionViolationException "This case should never be matched.")
                        mutantOrCopy
                        :: if recursionDepth = maximumRecursionDepth
                              || randomBehaviour.HeadsItIs ()
                           then []
                           else createMutantOrCopy (recursionDepth + 1u)
                    createMutantOrCopy 0u
                let partialTestVectorsThatAddNoNewInformation =
                    partialTestVectorsThatDoNotOverlap
                    |> List.map mutantsOrCopiesOf
                    |> List.concat
                let remergedPartialTestVectors
                    , setOfMergedPartialTestVectorsFromRemerge =
                    mergeOrAddPartialTestVectors partialTestVectorsThatAddNoNewInformation
                                                 mergedPartialTestVectors
                                                 randomBehaviour
                                                 true
                let shouldBeTrue =
                    (partialTestVectorsThatDoNotOverlap
                     |> List.map (fun partialTestVector ->
                                    (partialTestVector :> IDictionary<UInt32, UInt32>) :?> IComparable)
                     |> Set.ofList).Count = setOfMergedPartialTestVectorsFromRemerge.Count
                if not shouldBeTrue
                then let originals =
                        partialTestVectorsThatDoNotOverlap
                        |> Seq.map (fun partialTestVector ->
                                        (partialTestVector :> IDictionary<UInt32, UInt32>) :?> IComparable)
                        |> Set.ofSeq
                     let remerged =
                        remergedPartialTestVectors.EnumerationOfMergedTestVectors true
                        |> Seq.map (fun partialTestVector ->
                                        partialTestVector :?> IComparable)
                        |> Set.ofSeq
                     let common = Set.intersect originals remerged
                     printf "Only in originals:-\n"
                     (originals - common) |> Set.iter dumpPartialTestVector
                     printf "Only in remerged:-\n"
                     (remerged - common) |> Set.iter dumpPartialTestVector
                     printf "Common:-\n"
                     common |> Set.iter dumpPartialTestVector
                Assert.IsTrue shouldBeTrue
            createNonOverlappingPartialTestVectorsAndHandEachOffToTest testHandoff

        [<Test>]
        member this.TestMergingOfVectorsInWithExistingPartialVectors () =
            let randomBehaviour = Random randomBehaviourSeed

            let testHandoff (partialTestVectorsThatDoNotOverlap: List<IDictionary<UInt32, UInt32>>) =
                let numberOfIndicesToAvoid =
                    randomBehaviour.ChooseAnyNumberFromOneTo maximumNumberOfIndicesToAvoid
                let sortedIndicesToAvoid =
                    randomBehaviour.ChooseSeveralOf ((List.init (int32 maximumNumberOfTestVariables) uint32)
                                                     , numberOfIndicesToAvoid)
                    |> List.ofArray
                    |> List.sort
                let mappingAvoidingIndices =
                    BargainBasement.MappingAvoidingIndices sortedIndicesToAvoid
                let maximumNumberOfTestVariablesAfterRemapping =
                    maximumNumberOfTestVariables + numberOfIndicesToAvoid
                let rotationOffsetToAllowCoverageOfTrailingIndices =
                    randomBehaviour.ChooseAnyNumberFromZeroToOneLessThan maximumNumberOfIndicesToAvoid
                let rotation =
                    fun testVariableIndex -> (rotationOffsetToAllowCoverageOfTrailingIndices + testVariableIndex) % maximumNumberOfTestVariablesAfterRemapping
                let mappingAvoidingIndicesThenRotation =
                    mappingAvoidingIndices >> rotation
                let remappedPartialTestVectors =
                    partialTestVectorsThatDoNotOverlap
<<<<<<< HEAD
                    |> List.map (Map.toList >> List.map (function index
                                                                  , level ->
                                                                    mappingAvoidingIndicesThenRotation index
                                                                    , level) >> Map.ofList)
=======
                    |> List.map (Seq.map (fun keyValuePair ->
                                            keyValuePair.Key
                                            , keyValuePair.Value) >> Seq.map (function index
                                                                                        , level ->
                                                                                            mappingAvoidingIndicesThenRotation index
                                                                                            , level) >> Map.ofSeq)
>>>>>>> beaf923e
                let mergedPartialTestVectors
                    , _ =
                    mergeOrAddPartialTestVectors remappedPartialTestVectors
                                                 (MergedPartialTestVectorRepresentations.Initial maximumNumberOfTestVariablesAfterRemapping)
                                                 randomBehaviour
                                                 true
                let possiblyAddLevelsForIndices indicesToAdd partialTestVector =
                    let chosenIndicesToAdd =
                        randomBehaviour.ChooseSeveralOf (indicesToAdd
                                                         , (randomBehaviour.ChooseAnyNumberFromZeroToOneLessThan (uint32 (Seq.length indicesToAdd) + 1u)))
                    seq {for index in chosenIndicesToAdd do
                            yield index, index + uint32 (randomBehaviour.ChooseAnyNumberFromZeroToOneLessThan maximumLevelDelta)}
                    |> (let addIndexAndLevel partialTestVector
                                             (testVariableIndex
                                              , level)
                                             =
<<<<<<< HEAD
                            Map.add testVariableIndex level partialTestVector
=======
                            Map.add testVariableIndex
                                    level
                                    partialTestVector
>>>>>>> beaf923e
                        Seq.fold addIndexAndLevel partialTestVector)
                let sortedIndicesToAvoidWithRotationApplied =
                    sortedIndicesToAvoid
                    |> List.map rotation
                let partialTestVectorsWhichMayHaveThePreviouslyAvoidedIndices =
                    remappedPartialTestVectors
                    |> List.map (possiblyAddLevelsForIndices sortedIndicesToAvoidWithRotationApplied)
                let remergedPartialTestVectors
                    , setOfMergedPartialTestVectorsFromRemerge =
                    mergeOrAddPartialTestVectors partialTestVectorsWhichMayHaveThePreviouslyAvoidedIndices
                                                 mergedPartialTestVectors
                                                 randomBehaviour
                                                 true
                let shouldBeTrue =
                    partialTestVectorsWhichMayHaveThePreviouslyAvoidedIndices
                    |> List.map (fun partialTestVector ->
                                     partialTestVector :> IComparable)
                    |> Set.ofList = setOfMergedPartialTestVectorsFromRemerge
                if not shouldBeTrue
                then let originals =
                        partialTestVectorsWhichMayHaveThePreviouslyAvoidedIndices
                        |> List.map (fun partialTestVector ->
                                        partialTestVector :> IComparable)
                        |> Set.ofList
                     let remerged =
                        remergedPartialTestVectors.EnumerationOfMergedTestVectors true
                        |> Seq.map (fun (partialTestVector: IDictionary<UInt32, UInt32>) ->
                                        partialTestVector :?> IComparable)
                        |> Set.ofSeq
                     let common = Set.intersect originals remerged
                     printf "remappedPartialTestVectors:\n"
                     Set.ofList remappedPartialTestVectors |> Set.iter dumpPartialTestVector
                     printf "mergedPartialTestVectors:\n"
                     mergedPartialTestVectors.EnumerationOfMergedTestVectors true
                     |> Seq.map (fun partialTestVector ->
                                    partialTestVector :?> IComparable)
                     |> Set.ofSeq 
                     |> Set.iter dumpPartialTestVector
                     printf "Only in originals:-\n"
                     (originals - common) |> Set.iter dumpPartialTestVector
                     printf "Only in remerged:-\n"
                     (remerged - common) |> Set.iter dumpPartialTestVector
                     printf "Common:-\n"
                     common |> Set.iter dumpPartialTestVector
                     printf "Indices to avoid with rotation applied: %A\n" sortedIndicesToAvoidWithRotationApplied
                Assert.IsTrue shouldBeTrue
            createNonOverlappingPartialTestVectorsAndHandEachOffToTest testHandoff

        [<Test>]
        member this.TestVectorsAreEitherAddedOrMerged () =
            let randomBehaviour = Random randomBehaviourSeed
            let testHandoff partialTestVectors =
                let mergedPartialTestVectors
                    , setOfMergedPartialTestVectors =
                        mergeOrAddPartialTestVectors partialTestVectors
                                                     (MergedPartialTestVectorRepresentations.Initial maximumNumberOfTestVariables)
                                                     randomBehaviour
                                                     true
                let numberOfMergedPartialTestVectors =
                    setOfMergedPartialTestVectors.Count
                let shouldBeTrue = numberOfMergedPartialTestVectors <= partialTestVectors.Length
                Assert.IsTrue shouldBeTrue
                let partialVectorsThatWereChanged =
                    partialTestVectors
                    |> List.filter (fun partialTestVector -> not (setOfMergedPartialTestVectors.Contains partialTestVector))
                    |> Set.ofSeq
                let checkInclusionInAtLeastOneMergedPartialTestVector partialTestVector =
                    let firstIncludesSecond first second =
                        let convertToPair (keyValuePair: KeyValuePair<_, _>) =
                            keyValuePair.Key
                            , keyValuePair.Value
                        (first
<<<<<<< HEAD
                         |> Map.toList
                         |> Set.ofList).IsSupersetOf (second
                                                       |> Map.toList
                                                       |> Set.ofList)
=======
                         |> Seq.map convertToPair
                         |> Set.ofSeq).IsSupersetOf (second
                                                     |> Seq.map convertToPair
                                                     |> Set.ofSeq)
>>>>>>> beaf923e
                    let shouldBeTrue =
                        setOfMergedPartialTestVectors
                        |> Set.exists (fun mergedPartialTestVector
                                            -> firstIncludesSecond (mergedPartialTestVector :?> IDictionary<UInt32, UInt32>) partialTestVector)
                    Assert.IsTrue shouldBeTrue
                partialVectorsThatWereChanged
                |> Seq.iter checkInclusionInAtLeastOneMergedPartialTestVector
            createOverlappingPartialTestVectorsAndHandEachOffToTest testHandoff

        [<Test>]
        member this.TestAdditionOfTrivialEmptyPartialTestVectorsLeavesCollectionUnchanged () =
            let randomBehaviour = Random randomBehaviourSeed
            let testHandoff partialTestVectors =
                let mergedPartialTestVectors
                    , setOfMergedPartialTestVectors =
                    mergeOrAddPartialTestVectors partialTestVectors
                                                 (MergedPartialTestVectorRepresentations.Initial maximumNumberOfTestVariables)
                                                 randomBehaviour
                                                 true
                let remergedPartialTestVectors
                    , setOfMergedPartialTestVectorsFromRemerge =
                    mergeOrAddPartialTestVectors [Map.empty]
                                                 mergedPartialTestVectors
                                                 randomBehaviour
                                                 true
                let shouldBeTrue =
                    setOfMergedPartialTestVectors = setOfMergedPartialTestVectorsFromRemerge
                Assert.IsTrue shouldBeTrue
            createOverlappingPartialTestVectorsAndHandEachOffToTest testHandoff

        [<Test>]
        member this.TestThatNotRevealingFullTestVectorsSuppressesThemFromTheEnumerationButNotTheEarlyAccessApi () =
            let randomBehaviour = Random randomBehaviourSeed
            let testHandoff partialTestVectors =
                let commonSeedForRandomBehaviourClones =
                    randomBehaviour.Next()  // Need to clone the random behaviour instances passed to the two calls to
                                            // 'mergeOrAddPartialTestVectors', because this function shuffles the partial
                                            // test vectors internally - which would otherwise legitimately result in
                                            // different merges in the two calls, and therefore different results.
                let randomBehaviourCloneOne =
                    Random(commonSeedForRandomBehaviourClones)
                let randomBehaviourCloneTwo =
                    Random(commonSeedForRandomBehaviourClones)
                let mergedPartialTestVectors
                    , setOfMergedPartialTestVectorsRevealingFullTestVectorsInEnumeration =
                    mergeOrAddPartialTestVectors partialTestVectors
                                                 (MergedPartialTestVectorRepresentations.Initial maximumNumberOfTestVariables)
                                                 randomBehaviourCloneOne
                                                 true
                let mergedPartialTestVectors
                    , setOfMergedPartialTestVectorsNotRevealingFullTestVectorsInEnumeration =
                    mergeOrAddPartialTestVectors partialTestVectors
                                                 (MergedPartialTestVectorRepresentations.Initial maximumNumberOfTestVariables)
                                                 randomBehaviourCloneTwo
                                                 false

                let shouldBeTrue =
                    setOfMergedPartialTestVectorsRevealingFullTestVectorsInEnumeration = setOfMergedPartialTestVectorsNotRevealingFullTestVectorsInEnumeration
                    // NOTE: this looks odd, but bear in mind that the result from the helper 'mergeOrAddPartialTestVectors' also
                    // includes the early access API results - so we are saying that nothing is lost overall at this point.

                    // NOTE: the check for suppression of the full test vectors is performed in the helper 'mergeOrAddPartialTestVectors'.

                if not shouldBeTrue
                then let common = Set.intersect setOfMergedPartialTestVectorsRevealingFullTestVectorsInEnumeration setOfMergedPartialTestVectorsNotRevealingFullTestVectorsInEnumeration
                     printf "setOfMergedPartialTestVectorsRevealingFullTestVectorsInEnumeration:\n"
                     setOfMergedPartialTestVectorsRevealingFullTestVectorsInEnumeration |> Set.iter dumpPartialTestVector
                     printf "setOfMergedPartialTestVectorsNotRevealingFullTestVectorsInEnumeration:\n"
                     setOfMergedPartialTestVectorsNotRevealingFullTestVectorsInEnumeration  |> Set.iter dumpPartialTestVector
                     printf "Only in setOfMergedPartialTestVectorsRevealingFullTestVectorsInEnumeration:-\n"
                     (setOfMergedPartialTestVectorsRevealingFullTestVectorsInEnumeration - common) |> Set.iter dumpPartialTestVector
                     printf "Only in setOfMergedPartialTestVectorsNotRevealingFullTestVectorsInEnumeration:-\n"
                     (setOfMergedPartialTestVectorsNotRevealingFullTestVectorsInEnumeration - common) |> Set.iter dumpPartialTestVector
                     printf "Common:-\n"
                     common |> Set.iter dumpPartialTestVector

                Assert.IsTrue shouldBeTrue
            createOverlappingPartialTestVectorsAndHandEachOffToTest testHandoff
            createNonOverlappingPartialTestVectorsAndHandEachOffToTest testHandoff

        [<Test>]
        member this.TestInitialStateIsEmptyAndDoesNotContainATrivialEmptyPartialTestVector () =
            for maximumNumberOfTestVariables in 0u .. maximumNumberOfTestVariables do   // NOTE: includes the boundary case of no test variables whatsover.
                let initial =
                    MergedPartialTestVectorRepresentations.Initial maximumNumberOfTestVariables
                let containedPartialTestVectors =
                    initial.EnumerationOfMergedTestVectors true
                    |> List.ofSeq
                let shouldBeTrue =
                    containedPartialTestVectors.Length = 0
                Assert.IsTrue shouldBeTrue
<|MERGE_RESOLUTION|>--- conflicted
+++ resolved
@@ -1,660 +1,608 @@
-﻿namespace NTestCaseBuilder.Tests
-
-    open NUnit.Framework
-
-    open SageSerpent.Infrastructure
-    open NTestCaseBuilder
-    open SageSerpent.Infrastructure.RandomExtensions
-    open System
-    open System.Windows.Forms
-    open System.Collections.Generic
-    open Microsoft.FSharp.Collections
-
-
-    [<TestFixture>]
-    type MergedPartialTestVectorRepresentationsTestFixture () =
-        let randomBehaviourSeed = 23
-
-        let reciprocalOfProbabilityOfTerminatingRandomlyGeneratedPartOfPartialTestVector = 10u
-
-        let reciprocalOfProbabilityOfNotGeneratingAnyFurtherPartialTestVectors = 30u
-
-        let maximumNumberOfTestVariables = 70u
-
-        let maximumNumberOfTestVectors = 1000u
-
-        let maximumRandomWalkStep = 10u
-
-        let maximumLevelDelta = 5u
-
-        let overallTestRepeats = 300u
-
-        let maximumNumberOfIndicesToAvoid = 4u
-
-        let createNonOverlappingPartialTestVectorsAndHandEachOffToTest testHandoff =
-            let randomBehaviour =
-                Random randomBehaviourSeed
-            let createPartialTestVectors () =
-                let createShuffledUniqueLevels () =
-                    randomBehaviour.Shuffle (seq {1u .. maximumNumberOfTestVectors})
-                let shuffleForEachTestVariableIndex =
-                    Array.init (int32 maximumNumberOfTestVariables) (fun _ -> createShuffledUniqueLevels ())
-                let numberOfTestVectors =
-                    randomBehaviour.ChooseAnyNumberFromOneTo maximumNumberOfTestVectors
-                let rec fillInPartialTestVectors incompletePartialTestVectors
-                                                 completedPartialTestVectors =
-                    match incompletePartialTestVectors with
-                        [] ->
-                            raise (InternalAssertionViolationException "Base case for recursion is for *one* incomplete vector.")
-                      | head :: [] ->
-                            let rec ensureVectorIsNonEmpty vectorBeingCompleted =
-                                let testVariableIndex =
-                                    randomBehaviour.ChooseAnyNumberFromZeroToOneLessThan maximumNumberOfTestVariables
-                                let shuffledLevels =
-                                    shuffleForEachTestVariableIndex.[int32 testVariableIndex]
-                                let numberOfCompletedPartialTestVectors =
-                                    List.length completedPartialTestVectors
-                                let levelForVectorBeingCompleted =
-                                    shuffledLevels.[numberOfCompletedPartialTestVectors]
-                                Map.add testVariableIndex levelForVectorBeingCompleted
-                                                          (if randomBehaviour.HeadsItIs ()
-<<<<<<< HEAD
-                                                           then vectorBeingCompleted
-                                                           else ensureVectorIsNonEmpty vectorBeingCompleted)
-                            ensureVectorIsNonEmpty head
-=======
-                                                            then vectorBeingCompleted
-                                                            else ensureVectorIsNonEmpty vectorBeingCompleted)
-                            (ensureVectorIsNonEmpty head) :> IDictionary<UInt32, UInt32>
->>>>>>> beaf923e
-                            :: completedPartialTestVectors
-                      | head :: tail ->
-                            let forceDistinctionBetweenVectors vectorBeingExamined
-                                                               (modifiedCopiesOfVectorsBeingExamined
-                                                                , vectorBeingCompleted) =
-                                let testVariableIndex =
-                                    randomBehaviour.ChooseAnyNumberFromZeroToOneLessThan maximumNumberOfTestVariables
-                                let shuffledLevels =
-                                    shuffleForEachTestVariableIndex.[int32 testVariableIndex]
-                                let numberOfCompletedPartialTestVectors =
-                                    List.length completedPartialTestVectors
-                                let numberOfCopiesOfVectorsBeingExamined =
-                                    List.length modifiedCopiesOfVectorsBeingExamined
-                                let levelForVectorBeingExamined =
-                                    shuffledLevels.[int32 numberOfTestVectors - (1 + numberOfCopiesOfVectorsBeingExamined)]
-                                let vectorBeingExamined =
-<<<<<<< HEAD
-                                    Map.add testVariableIndex levelForVectorBeingExamined vectorBeingExamined
-                                let levelForVectorBeingCompleted =
-                                    shuffledLevels.[numberOfCompletedPartialTestVectors]
-                                let vectorBeingCompleted =
-                                    Map.add testVariableIndex levelForVectorBeingCompleted vectorBeingCompleted
-=======
-                                    Map.add testVariableIndex
-                                            levelForVectorBeingExamined
-                                            vectorBeingExamined
-                                let levelForVectorBeingCompleted =
-                                    shuffledLevels.[numberOfCompletedPartialTestVectors]
-                                let vectorBeingCompleted =
-                                    Map.add testVariableIndex
-                                            levelForVectorBeingCompleted
-                                            vectorBeingCompleted
->>>>>>> beaf923e
-                                vectorBeingExamined :: modifiedCopiesOfVectorsBeingExamined
-                                , vectorBeingCompleted
-                            let modifiedIncompletePartialTestVectors
-                                , completedPartialTestVector =
-                                List.foldBack forceDistinctionBetweenVectors tail ([], head)
-                            fillInPartialTestVectors modifiedIncompletePartialTestVectors
-                                                     (completedPartialTestVector :> IDictionary<UInt32, UInt32> :: completedPartialTestVectors)
-                let partialTestVectors =
-                    fillInPartialTestVectors (List.init (int32 numberOfTestVectors) (fun _ -> Map.empty))
-                                             []
-                randomBehaviour.Shuffle partialTestVectors
-                |> List.ofArray
-            for _ in 1u .. overallTestRepeats do
-                testHandoff (createPartialTestVectors ())
-
-        let createOverlappingPartialTestVectorsAndHandEachOffToTest testHandoff =
-            let randomBehaviour =
-                Random randomBehaviourSeed
-            let createPartialTestVectors () =
-                let rec createPartialTestVectors testVariableIndex =
-                    if testVariableIndex = maximumNumberOfTestVariables
-                       || 0u < testVariableIndex
-                          && randomBehaviour.ChooseAnyNumberFromOneTo reciprocalOfProbabilityOfNotGeneratingAnyFurtherPartialTestVectors = 1u
-                    then []
-                    else let rec chooseTestVariableIndicesAndTheirLevels recursionDepth =
-                            let maximumRecursionDepth = 50u
-                            if recursionDepth = maximumRecursionDepth
-                               || randomBehaviour.ChooseAnyNumberFromOneTo reciprocalOfProbabilityOfTerminatingRandomlyGeneratedPartOfPartialTestVector = 1u
-                            then []
-                            else let lowerBoundInclusive =
-                                    if testVariableIndex > maximumRandomWalkStep
-                                    then testVariableIndex - maximumRandomWalkStep
-                                    else 0u
-                                 let upperBoundInclusive =
-                                    if testVariableIndex + maximumRandomWalkStep >= maximumNumberOfTestVariables
-                                    then maximumNumberOfTestVariables - 1u
-                                    else testVariableIndex + maximumRandomWalkStep
-                                 let chosenAbitraryTestVariableIndex =
-                                    lowerBoundInclusive + randomBehaviour.ChooseAnyNumberFromZeroToOneLessThan (upperBoundInclusive + 1u - lowerBoundInclusive)
-                                 (chosenAbitraryTestVariableIndex
-                                  , randomBehaviour.ChooseAnyNumberFromZeroToOneLessThan maximumLevelDelta)
-                                 :: chooseTestVariableIndicesAndTheirLevels (recursionDepth + 1u)
-                         let partialTestVector =
-                            chooseTestVariableIndicesAndTheirLevels 0u
-                            |> Map.ofList
-                         partialTestVector :: createPartialTestVectors (testVariableIndex + 1u)
-                createPartialTestVectors 0u
-            let overlappingPartialTestVectors =
-                createPartialTestVectors ()
-
-            let overlappingPartialTestVectorsWithSomeExtraFullTestVectors =
-                seq
-                    {
-                        for partialTestVector in overlappingPartialTestVectors do
-                            yield partialTestVector
-
-                            if randomBehaviour.HeadsItIs()
-                            then
-                                let testVariableIndices =
-                                    partialTestVector
-                                    |> Map.toList
-                                    |> List.map fst
-                                let unusedTestVariableIndices =
-                                    (List.init (int32 maximumNumberOfTestVariables) uint32
-                                     |> Set.ofList) - (testVariableIndices
-                                                       |> Set.ofList)
-                                let extraPadding =
-                                    unusedTestVariableIndices
-                                    |> Seq.map (fun testVariableIndex -> testVariableIndex, randomBehaviour.ChooseAnyNumberFromZeroToOneLessThan maximumNumberOfTestVariables)
-
-                                yield partialTestVector
-                                |> Map.toSeq
-                                |> Seq.append extraPadding
-                                |> Map.ofSeq
-                    }
-                |> randomBehaviour.Shuffle
-                |> List.ofArray
-
-            for _ in 1u .. overallTestRepeats do
-                testHandoff overlappingPartialTestVectorsWithSomeExtraFullTestVectors
-
-        let dumpPartialTestVector (partialTestVector: IComparable) =
-            let partialTestVector =
-                partialTestVector :?> IDictionary<UInt32, UInt32>
-            printf "[ "
-            partialTestVector
-<<<<<<< HEAD
-            |> Map.iter (fun testVariableIndex testLevel ->
-                            printf "(%A, %A) " testVariableIndex testLevel)
-=======
-            |> Seq.iter (fun keyValuePair ->
-                            printf "(%A, %A) " keyValuePair.Key keyValuePair.Value)
->>>>>>> beaf923e
-            printf "]\n"
-
-        let mergeOrAddPartialTestVectors partialTestVectors
-                                         initialCollection
-                                         randomBehaviour
-                                         revealFullTestVectorsAgain =
-            let maximumNumberOfTestVariables =
-                (initialCollection: MergedPartialTestVectorRepresentations<_>).MaximumNumberOfTestVariables
-            let shuffledDuplicatedPartialTestVectors =
-                (randomBehaviour: Random).Shuffle (List.append partialTestVectors partialTestVectors)
-                |> List.ofArray
-            let mergedPartialTestVectors
-                , setOfMergedFullTestVectors =
-                shuffledDuplicatedPartialTestVectors
-                |> List.fold (fun (mergedPartialTestVectors, setOfFullTestVectors) partialTestVector ->
-                                match (mergedPartialTestVectors: MergedPartialTestVectorRepresentations<_>).MergeOrAdd partialTestVector with
-                                    updatedMergedPartialTestVectorRepresentationsWithFullTestCaseVectorSuppressed
-                                    , Some resultingFullTestCaseVector ->
-                                        let resultingFullTestCaseVector =
-                                            resultingFullTestCaseVector
-                                        let shouldBeTrue =
-                                            not (Set.contains (resultingFullTestCaseVector :?> IComparable)
-                                                              setOfFullTestVectors)
-
-                                        Assert.IsTrue shouldBeTrue
-
-                                        updatedMergedPartialTestVectorRepresentationsWithFullTestCaseVectorSuppressed
-                                        , Set.add (resultingFullTestCaseVector :?> IComparable)
-                                                  setOfFullTestVectors
-                                  | updatedMergedPartialTestVectorRepresentations
-                                    , None ->
-                                        updatedMergedPartialTestVectorRepresentations
-                                        , setOfFullTestVectors)
-                             (initialCollection, Set.empty)
-            let isFullTestVector (partialTestVector: IComparable) =
-                let partialTestVector =
-                    partialTestVector :?> IDictionary<UInt32, UInt32>
-                let sumOfIndicesExpectedForFullTestVector =
-                    maximumNumberOfTestVariables * (maximumNumberOfTestVariables + 1u) / 2u
-                partialTestVector
-<<<<<<< HEAD
-                |> Map.toSeq
-                |> Seq.map (fst >> (fun testVariableIndex -> 1u + testVariableIndex))   // NOTE: shift by one because otherwise the leading term for a sum of zero-relative indices would not show up in the sum!
-=======
-                |> Seq.map ((fun keyValuePair -> keyValuePair.Key) >> (fun testVariableIndex -> 1u + testVariableIndex))   // NOTE: shift by one because otherwise the leading term for a sum of zero-relative indices would not show up in the sum!
->>>>>>> beaf923e
-                |> Seq.reduce (+)
-                 = sumOfIndicesExpectedForFullTestVector
-
-            let shouldBeTrue =
-                setOfMergedFullTestVectors
-                |> Set.forall isFullTestVector
-
-            Assert.IsTrue shouldBeTrue
-
-            if revealFullTestVectorsAgain
-            then
-                let setOfAllMergedTestVectors =
-                    mergedPartialTestVectors.EnumerationOfMergedTestVectors true
-                    |> Seq.map (fun partialTestVector ->
-                                    partialTestVector :?> IComparable)
-                    |> Set.ofSeq
-
-                let shouldBeTrue =
-                    Set.isSubset setOfMergedFullTestVectors setOfAllMergedTestVectors
-                Assert.IsTrue shouldBeTrue
-
-                mergedPartialTestVectors
-                , setOfAllMergedTestVectors
-            else
-                let setOfMergedPartialTestVectors =
-                    mergedPartialTestVectors.EnumerationOfMergedTestVectors false
-                    |> Seq.map (fun partialTestVector ->
-                                    partialTestVector :?> IComparable)
-                    |> Set.ofSeq
-
-                let shouldBeTrue =
-                    Set.isEmpty (Set.intersect setOfMergedFullTestVectors setOfMergedPartialTestVectors)
-
-                if not shouldBeTrue
-                then let common = Set.intersect setOfMergedFullTestVectors setOfMergedPartialTestVectors
-                     printf "setOfMergedFullTestVectors:\n"
-                     setOfMergedFullTestVectors |> Set.iter dumpPartialTestVector
-                     printf "setOfMergedPartialTestVectors:\n"
-                     setOfMergedPartialTestVectors  |> Set.iter dumpPartialTestVector
-                     printf "Only in setOfMergedFullTestVectors:-\n"
-                     (setOfMergedFullTestVectors - common) |> Set.iter dumpPartialTestVector
-                     printf "Only in setOfMergedPartialTestVectors:-\n"
-                     (setOfMergedPartialTestVectors - common) |> Set.iter dumpPartialTestVector
-                     printf "Common:-\n"
-                     common |> Set.iter dumpPartialTestVector
-
-                Assert.IsTrue shouldBeTrue
-
-                let shouldBeTrue =
-                    setOfMergedPartialTestVectors
-                    |> Set.forall (isFullTestVector >> not)
-
-                if not shouldBeTrue
-                then
-                    printf "Maximum number of test variables: %A\n" maximumNumberOfTestVariables
-                    printf "Got at least one full test vector that is just from the enumeration:-\n"
-                    setOfMergedPartialTestVectors |> Set.filter isFullTestVector |> Set.iter dumpPartialTestVector
-
-                Assert.IsTrue shouldBeTrue
-
-                mergedPartialTestVectors
-                , (setOfMergedPartialTestVectors
-                   |> Set.union setOfMergedFullTestVectors)
-
-        [<Test>]
-        member this.TestAdditionOfUnmergeableVectorsPreservesIndividualVectors () =
-            let randomBehaviour = Random randomBehaviourSeed
-            let testHandoff partialTestVectorsThatDoNotOverlap =
-                let mergedPartialTestVectors
-                    , setOfMergedPartialTestVectors =
-                    mergeOrAddPartialTestVectors partialTestVectorsThatDoNotOverlap
-                                                 (MergedPartialTestVectorRepresentations.Initial maximumNumberOfTestVariables)
-                                                 randomBehaviour
-                                                 true
-                let partialTestVectorsThatDoNotOverlap =
-                    partialTestVectorsThatDoNotOverlap
-                    |> List.map (fun (partialTestVector: IDictionary<UInt32, UInt32>) ->
-                                    partialTestVector :?> IComparable)
-                    |> Set.ofList
-                let shouldBeTrue =
-                    partialTestVectorsThatDoNotOverlap = setOfMergedPartialTestVectors
-                if not shouldBeTrue
-                then let originals = partialTestVectorsThatDoNotOverlap
-                     let merged =
-                        mergedPartialTestVectors.EnumerationOfMergedTestVectors true
-                        |> Seq.map (fun (partialTestVector: IDictionary<UInt32, UInt32>) ->
-                                        partialTestVector :?> IComparable)
-                        |> Set.ofSeq
-                     let common = Set.intersect originals merged
-                     printf "Only in originals:-\n"
-                     (originals - common) |> Set.iter dumpPartialTestVector
-                     printf "Only in merged:-\n"
-                     (merged - common) |> Set.iter dumpPartialTestVector
-                     printf "Common:-\n"
-                     common |> Set.iter dumpPartialTestVector
-                Assert.IsTrue shouldBeTrue
-            createNonOverlappingPartialTestVectorsAndHandEachOffToTest testHandoff
-
-        [<Test>]
-        member this.TestAdditionOfPartialsOfExistingVectors () =
-            let randomBehaviour = Random randomBehaviourSeed
-            let testHandoff partialTestVectorsThatDoNotOverlap =
-                let mergedPartialTestVectors
-                    , _ =
-                    mergeOrAddPartialTestVectors partialTestVectorsThatDoNotOverlap
-                                                 (MergedPartialTestVectorRepresentations.Initial maximumNumberOfTestVariables)
-                                                 randomBehaviour
-                                                 true
-                let mutantsOrCopiesOf partialTestVector =
-                    let maximumRecursionDepth = 50u
-                    let rec createMutantOrCopy recursionDepth =
-                        let mutantOrCopy =
-                            match randomBehaviour.ChooseAnyNumberFromOneTo 3u with
-                                1u ->
-<<<<<<< HEAD
-                                    randomBehaviour.ChooseSeveralOf ((Map.toSeq partialTestVector)
-                                                                     , (randomBehaviour.ChooseAnyNumberFromZeroToOneLessThan (uint32 partialTestVector.Count)))
-                                 |> Map.ofSeq
-                              | 2u ->
-                                    Map.toSeq partialTestVector
-                                    |> Seq.take (int32 (randomBehaviour.ChooseAnyNumberFromOneTo (uint32 partialTestVector.Count - 1u)))
-                                    |> Map.ofSeq
-=======
-                                    randomBehaviour.ChooseSeveralOf ((partialTestVector :> IDictionary<UInt32, UInt32>)
-                                                                      |> Seq.map (fun keyValuePair ->
-                                                                                    keyValuePair.Key
-                                                                                    , keyValuePair.Value)
-                                                                     , (randomBehaviour.ChooseAnyNumberFromZeroToOneLessThan (uint32 partialTestVector.Count)))
-                                 |> Map.ofSeq
-                                 :> IDictionary<UInt32, UInt32>
-                              | 2u ->
-                                    partialTestVector
-                                    |> Seq.map (fun keyValuePair ->
-                                                    keyValuePair.Key
-                                                    , keyValuePair.Value)
-                                    |> Seq.take (int32 (randomBehaviour.ChooseAnyNumberFromOneTo (uint32 partialTestVector.Count - 1u)))
-                                    |> Map.ofSeq
-                                    :> IDictionary<UInt32, UInt32>
->>>>>>> beaf923e
-                              | 3u ->
-                                    partialTestVector
-                              | _ ->
-                                    raise (InternalAssertionViolationException "This case should never be matched.")
-                        mutantOrCopy
-                        :: if recursionDepth = maximumRecursionDepth
-                              || randomBehaviour.HeadsItIs ()
-                           then []
-                           else createMutantOrCopy (recursionDepth + 1u)
-                    createMutantOrCopy 0u
-                let partialTestVectorsThatAddNoNewInformation =
-                    partialTestVectorsThatDoNotOverlap
-                    |> List.map mutantsOrCopiesOf
-                    |> List.concat
-                let remergedPartialTestVectors
-                    , setOfMergedPartialTestVectorsFromRemerge =
-                    mergeOrAddPartialTestVectors partialTestVectorsThatAddNoNewInformation
-                                                 mergedPartialTestVectors
-                                                 randomBehaviour
-                                                 true
-                let shouldBeTrue =
-                    (partialTestVectorsThatDoNotOverlap
-                     |> List.map (fun partialTestVector ->
-                                    (partialTestVector :> IDictionary<UInt32, UInt32>) :?> IComparable)
-                     |> Set.ofList).Count = setOfMergedPartialTestVectorsFromRemerge.Count
-                if not shouldBeTrue
-                then let originals =
-                        partialTestVectorsThatDoNotOverlap
-                        |> Seq.map (fun partialTestVector ->
-                                        (partialTestVector :> IDictionary<UInt32, UInt32>) :?> IComparable)
-                        |> Set.ofSeq
-                     let remerged =
-                        remergedPartialTestVectors.EnumerationOfMergedTestVectors true
-                        |> Seq.map (fun partialTestVector ->
-                                        partialTestVector :?> IComparable)
-                        |> Set.ofSeq
-                     let common = Set.intersect originals remerged
-                     printf "Only in originals:-\n"
-                     (originals - common) |> Set.iter dumpPartialTestVector
-                     printf "Only in remerged:-\n"
-                     (remerged - common) |> Set.iter dumpPartialTestVector
-                     printf "Common:-\n"
-                     common |> Set.iter dumpPartialTestVector
-                Assert.IsTrue shouldBeTrue
-            createNonOverlappingPartialTestVectorsAndHandEachOffToTest testHandoff
-
-        [<Test>]
-        member this.TestMergingOfVectorsInWithExistingPartialVectors () =
-            let randomBehaviour = Random randomBehaviourSeed
-
-            let testHandoff (partialTestVectorsThatDoNotOverlap: List<IDictionary<UInt32, UInt32>>) =
-                let numberOfIndicesToAvoid =
-                    randomBehaviour.ChooseAnyNumberFromOneTo maximumNumberOfIndicesToAvoid
-                let sortedIndicesToAvoid =
-                    randomBehaviour.ChooseSeveralOf ((List.init (int32 maximumNumberOfTestVariables) uint32)
-                                                     , numberOfIndicesToAvoid)
-                    |> List.ofArray
-                    |> List.sort
-                let mappingAvoidingIndices =
-                    BargainBasement.MappingAvoidingIndices sortedIndicesToAvoid
-                let maximumNumberOfTestVariablesAfterRemapping =
-                    maximumNumberOfTestVariables + numberOfIndicesToAvoid
-                let rotationOffsetToAllowCoverageOfTrailingIndices =
-                    randomBehaviour.ChooseAnyNumberFromZeroToOneLessThan maximumNumberOfIndicesToAvoid
-                let rotation =
-                    fun testVariableIndex -> (rotationOffsetToAllowCoverageOfTrailingIndices + testVariableIndex) % maximumNumberOfTestVariablesAfterRemapping
-                let mappingAvoidingIndicesThenRotation =
-                    mappingAvoidingIndices >> rotation
-                let remappedPartialTestVectors =
-                    partialTestVectorsThatDoNotOverlap
-<<<<<<< HEAD
-                    |> List.map (Map.toList >> List.map (function index
-                                                                  , level ->
-                                                                    mappingAvoidingIndicesThenRotation index
-                                                                    , level) >> Map.ofList)
-=======
-                    |> List.map (Seq.map (fun keyValuePair ->
-                                            keyValuePair.Key
-                                            , keyValuePair.Value) >> Seq.map (function index
-                                                                                        , level ->
-                                                                                            mappingAvoidingIndicesThenRotation index
-                                                                                            , level) >> Map.ofSeq)
->>>>>>> beaf923e
-                let mergedPartialTestVectors
-                    , _ =
-                    mergeOrAddPartialTestVectors remappedPartialTestVectors
-                                                 (MergedPartialTestVectorRepresentations.Initial maximumNumberOfTestVariablesAfterRemapping)
-                                                 randomBehaviour
-                                                 true
-                let possiblyAddLevelsForIndices indicesToAdd partialTestVector =
-                    let chosenIndicesToAdd =
-                        randomBehaviour.ChooseSeveralOf (indicesToAdd
-                                                         , (randomBehaviour.ChooseAnyNumberFromZeroToOneLessThan (uint32 (Seq.length indicesToAdd) + 1u)))
-                    seq {for index in chosenIndicesToAdd do
-                            yield index, index + uint32 (randomBehaviour.ChooseAnyNumberFromZeroToOneLessThan maximumLevelDelta)}
-                    |> (let addIndexAndLevel partialTestVector
-                                             (testVariableIndex
-                                              , level)
-                                             =
-<<<<<<< HEAD
-                            Map.add testVariableIndex level partialTestVector
-=======
-                            Map.add testVariableIndex
-                                    level
-                                    partialTestVector
->>>>>>> beaf923e
-                        Seq.fold addIndexAndLevel partialTestVector)
-                let sortedIndicesToAvoidWithRotationApplied =
-                    sortedIndicesToAvoid
-                    |> List.map rotation
-                let partialTestVectorsWhichMayHaveThePreviouslyAvoidedIndices =
-                    remappedPartialTestVectors
-                    |> List.map (possiblyAddLevelsForIndices sortedIndicesToAvoidWithRotationApplied)
-                let remergedPartialTestVectors
-                    , setOfMergedPartialTestVectorsFromRemerge =
-                    mergeOrAddPartialTestVectors partialTestVectorsWhichMayHaveThePreviouslyAvoidedIndices
-                                                 mergedPartialTestVectors
-                                                 randomBehaviour
-                                                 true
-                let shouldBeTrue =
-                    partialTestVectorsWhichMayHaveThePreviouslyAvoidedIndices
-                    |> List.map (fun partialTestVector ->
-                                     partialTestVector :> IComparable)
-                    |> Set.ofList = setOfMergedPartialTestVectorsFromRemerge
-                if not shouldBeTrue
-                then let originals =
-                        partialTestVectorsWhichMayHaveThePreviouslyAvoidedIndices
-                        |> List.map (fun partialTestVector ->
-                                        partialTestVector :> IComparable)
-                        |> Set.ofList
-                     let remerged =
-                        remergedPartialTestVectors.EnumerationOfMergedTestVectors true
-                        |> Seq.map (fun (partialTestVector: IDictionary<UInt32, UInt32>) ->
-                                        partialTestVector :?> IComparable)
-                        |> Set.ofSeq
-                     let common = Set.intersect originals remerged
-                     printf "remappedPartialTestVectors:\n"
-                     Set.ofList remappedPartialTestVectors |> Set.iter dumpPartialTestVector
-                     printf "mergedPartialTestVectors:\n"
-                     mergedPartialTestVectors.EnumerationOfMergedTestVectors true
-                     |> Seq.map (fun partialTestVector ->
-                                    partialTestVector :?> IComparable)
-                     |> Set.ofSeq 
-                     |> Set.iter dumpPartialTestVector
-                     printf "Only in originals:-\n"
-                     (originals - common) |> Set.iter dumpPartialTestVector
-                     printf "Only in remerged:-\n"
-                     (remerged - common) |> Set.iter dumpPartialTestVector
-                     printf "Common:-\n"
-                     common |> Set.iter dumpPartialTestVector
-                     printf "Indices to avoid with rotation applied: %A\n" sortedIndicesToAvoidWithRotationApplied
-                Assert.IsTrue shouldBeTrue
-            createNonOverlappingPartialTestVectorsAndHandEachOffToTest testHandoff
-
-        [<Test>]
-        member this.TestVectorsAreEitherAddedOrMerged () =
-            let randomBehaviour = Random randomBehaviourSeed
-            let testHandoff partialTestVectors =
-                let mergedPartialTestVectors
-                    , setOfMergedPartialTestVectors =
-                        mergeOrAddPartialTestVectors partialTestVectors
-                                                     (MergedPartialTestVectorRepresentations.Initial maximumNumberOfTestVariables)
-                                                     randomBehaviour
-                                                     true
-                let numberOfMergedPartialTestVectors =
-                    setOfMergedPartialTestVectors.Count
-                let shouldBeTrue = numberOfMergedPartialTestVectors <= partialTestVectors.Length
-                Assert.IsTrue shouldBeTrue
-                let partialVectorsThatWereChanged =
-                    partialTestVectors
-                    |> List.filter (fun partialTestVector -> not (setOfMergedPartialTestVectors.Contains partialTestVector))
-                    |> Set.ofSeq
-                let checkInclusionInAtLeastOneMergedPartialTestVector partialTestVector =
-                    let firstIncludesSecond first second =
-                        let convertToPair (keyValuePair: KeyValuePair<_, _>) =
-                            keyValuePair.Key
-                            , keyValuePair.Value
-                        (first
-<<<<<<< HEAD
-                         |> Map.toList
-                         |> Set.ofList).IsSupersetOf (second
-                                                       |> Map.toList
-                                                       |> Set.ofList)
-=======
-                         |> Seq.map convertToPair
-                         |> Set.ofSeq).IsSupersetOf (second
-                                                     |> Seq.map convertToPair
-                                                     |> Set.ofSeq)
->>>>>>> beaf923e
-                    let shouldBeTrue =
-                        setOfMergedPartialTestVectors
-                        |> Set.exists (fun mergedPartialTestVector
-                                            -> firstIncludesSecond (mergedPartialTestVector :?> IDictionary<UInt32, UInt32>) partialTestVector)
-                    Assert.IsTrue shouldBeTrue
-                partialVectorsThatWereChanged
-                |> Seq.iter checkInclusionInAtLeastOneMergedPartialTestVector
-            createOverlappingPartialTestVectorsAndHandEachOffToTest testHandoff
-
-        [<Test>]
-        member this.TestAdditionOfTrivialEmptyPartialTestVectorsLeavesCollectionUnchanged () =
-            let randomBehaviour = Random randomBehaviourSeed
-            let testHandoff partialTestVectors =
-                let mergedPartialTestVectors
-                    , setOfMergedPartialTestVectors =
-                    mergeOrAddPartialTestVectors partialTestVectors
-                                                 (MergedPartialTestVectorRepresentations.Initial maximumNumberOfTestVariables)
-                                                 randomBehaviour
-                                                 true
-                let remergedPartialTestVectors
-                    , setOfMergedPartialTestVectorsFromRemerge =
-                    mergeOrAddPartialTestVectors [Map.empty]
-                                                 mergedPartialTestVectors
-                                                 randomBehaviour
-                                                 true
-                let shouldBeTrue =
-                    setOfMergedPartialTestVectors = setOfMergedPartialTestVectorsFromRemerge
-                Assert.IsTrue shouldBeTrue
-            createOverlappingPartialTestVectorsAndHandEachOffToTest testHandoff
-
-        [<Test>]
-        member this.TestThatNotRevealingFullTestVectorsSuppressesThemFromTheEnumerationButNotTheEarlyAccessApi () =
-            let randomBehaviour = Random randomBehaviourSeed
-            let testHandoff partialTestVectors =
-                let commonSeedForRandomBehaviourClones =
-                    randomBehaviour.Next()  // Need to clone the random behaviour instances passed to the two calls to
-                                            // 'mergeOrAddPartialTestVectors', because this function shuffles the partial
-                                            // test vectors internally - which would otherwise legitimately result in
-                                            // different merges in the two calls, and therefore different results.
-                let randomBehaviourCloneOne =
-                    Random(commonSeedForRandomBehaviourClones)
-                let randomBehaviourCloneTwo =
-                    Random(commonSeedForRandomBehaviourClones)
-                let mergedPartialTestVectors
-                    , setOfMergedPartialTestVectorsRevealingFullTestVectorsInEnumeration =
-                    mergeOrAddPartialTestVectors partialTestVectors
-                                                 (MergedPartialTestVectorRepresentations.Initial maximumNumberOfTestVariables)
-                                                 randomBehaviourCloneOne
-                                                 true
-                let mergedPartialTestVectors
-                    , setOfMergedPartialTestVectorsNotRevealingFullTestVectorsInEnumeration =
-                    mergeOrAddPartialTestVectors partialTestVectors
-                                                 (MergedPartialTestVectorRepresentations.Initial maximumNumberOfTestVariables)
-                                                 randomBehaviourCloneTwo
-                                                 false
-
-                let shouldBeTrue =
-                    setOfMergedPartialTestVectorsRevealingFullTestVectorsInEnumeration = setOfMergedPartialTestVectorsNotRevealingFullTestVectorsInEnumeration
-                    // NOTE: this looks odd, but bear in mind that the result from the helper 'mergeOrAddPartialTestVectors' also
-                    // includes the early access API results - so we are saying that nothing is lost overall at this point.
-
-                    // NOTE: the check for suppression of the full test vectors is performed in the helper 'mergeOrAddPartialTestVectors'.
-
-                if not shouldBeTrue
-                then let common = Set.intersect setOfMergedPartialTestVectorsRevealingFullTestVectorsInEnumeration setOfMergedPartialTestVectorsNotRevealingFullTestVectorsInEnumeration
-                     printf "setOfMergedPartialTestVectorsRevealingFullTestVectorsInEnumeration:\n"
-                     setOfMergedPartialTestVectorsRevealingFullTestVectorsInEnumeration |> Set.iter dumpPartialTestVector
-                     printf "setOfMergedPartialTestVectorsNotRevealingFullTestVectorsInEnumeration:\n"
-                     setOfMergedPartialTestVectorsNotRevealingFullTestVectorsInEnumeration  |> Set.iter dumpPartialTestVector
-                     printf "Only in setOfMergedPartialTestVectorsRevealingFullTestVectorsInEnumeration:-\n"
-                     (setOfMergedPartialTestVectorsRevealingFullTestVectorsInEnumeration - common) |> Set.iter dumpPartialTestVector
-                     printf "Only in setOfMergedPartialTestVectorsNotRevealingFullTestVectorsInEnumeration:-\n"
-                     (setOfMergedPartialTestVectorsNotRevealingFullTestVectorsInEnumeration - common) |> Set.iter dumpPartialTestVector
-                     printf "Common:-\n"
-                     common |> Set.iter dumpPartialTestVector
-
-                Assert.IsTrue shouldBeTrue
-            createOverlappingPartialTestVectorsAndHandEachOffToTest testHandoff
-            createNonOverlappingPartialTestVectorsAndHandEachOffToTest testHandoff
-
-        [<Test>]
-        member this.TestInitialStateIsEmptyAndDoesNotContainATrivialEmptyPartialTestVector () =
-            for maximumNumberOfTestVariables in 0u .. maximumNumberOfTestVariables do   // NOTE: includes the boundary case of no test variables whatsover.
-                let initial =
-                    MergedPartialTestVectorRepresentations.Initial maximumNumberOfTestVariables
-                let containedPartialTestVectors =
-                    initial.EnumerationOfMergedTestVectors true
-                    |> List.ofSeq
-                let shouldBeTrue =
-                    containedPartialTestVectors.Length = 0
-                Assert.IsTrue shouldBeTrue
+﻿namespace NTestCaseBuilder.Tests
+
+    open NUnit.Framework
+
+    open SageSerpent.Infrastructure
+    open NTestCaseBuilder
+    open SageSerpent.Infrastructure.RandomExtensions
+    open System
+    open System.Windows.Forms
+    open System.Collections.Generic
+    open Microsoft.FSharp.Collections
+
+
+    [<TestFixture>]
+    type MergedPartialTestVectorRepresentationsTestFixture () =
+        let randomBehaviourSeed = 23
+
+        let reciprocalOfProbabilityOfTerminatingRandomlyGeneratedPartOfPartialTestVector = 10u
+
+        let reciprocalOfProbabilityOfNotGeneratingAnyFurtherPartialTestVectors = 30u
+
+        let maximumNumberOfTestVariables = 70u
+
+        let maximumNumberOfTestVectors = 1000u
+
+        let maximumRandomWalkStep = 10u
+
+        let maximumLevelDelta = 5u
+
+        let overallTestRepeats = 300u
+
+        let maximumNumberOfIndicesToAvoid = 4u
+
+        let createNonOverlappingPartialTestVectorsAndHandEachOffToTest testHandoff =
+            let randomBehaviour =
+                Random randomBehaviourSeed
+            let createPartialTestVectors () =
+                let createShuffledUniqueLevels () =
+                    randomBehaviour.Shuffle (seq {1u .. maximumNumberOfTestVectors})
+                let shuffleForEachTestVariableIndex =
+                    Array.init (int32 maximumNumberOfTestVariables) (fun _ -> createShuffledUniqueLevels ())
+                let numberOfTestVectors =
+                    randomBehaviour.ChooseAnyNumberFromOneTo maximumNumberOfTestVectors
+                let rec fillInPartialTestVectors incompletePartialTestVectors
+                                                 completedPartialTestVectors =
+                    match incompletePartialTestVectors with
+                        [] ->
+                            raise (InternalAssertionViolationException "Base case for recursion is for *one* incomplete vector.")
+                      | head :: [] ->
+                            let rec ensureVectorIsNonEmpty vectorBeingCompleted =
+                                let testVariableIndex =
+                                    randomBehaviour.ChooseAnyNumberFromZeroToOneLessThan maximumNumberOfTestVariables
+                                let shuffledLevels =
+                                    shuffleForEachTestVariableIndex.[int32 testVariableIndex]
+                                let numberOfCompletedPartialTestVectors =
+                                    List.length completedPartialTestVectors
+                                let levelForVectorBeingCompleted =
+                                    shuffledLevels.[numberOfCompletedPartialTestVectors]
+                                Map.add testVariableIndex levelForVectorBeingCompleted
+                                                          (if randomBehaviour.HeadsItIs ()
+                                                            then vectorBeingCompleted
+                                                            else ensureVectorIsNonEmpty vectorBeingCompleted)
+                            (ensureVectorIsNonEmpty head) :> IDictionary<UInt32, UInt32>
+                            :: completedPartialTestVectors
+                      | head :: tail ->
+                            let forceDistinctionBetweenVectors vectorBeingExamined
+                                                               (modifiedCopiesOfVectorsBeingExamined
+                                                                , vectorBeingCompleted) =
+                                let testVariableIndex =
+                                    randomBehaviour.ChooseAnyNumberFromZeroToOneLessThan maximumNumberOfTestVariables
+                                let shuffledLevels =
+                                    shuffleForEachTestVariableIndex.[int32 testVariableIndex]
+                                let numberOfCompletedPartialTestVectors =
+                                    List.length completedPartialTestVectors
+                                let numberOfCopiesOfVectorsBeingExamined =
+                                    List.length modifiedCopiesOfVectorsBeingExamined
+                                let levelForVectorBeingExamined =
+                                    shuffledLevels.[int32 numberOfTestVectors - (1 + numberOfCopiesOfVectorsBeingExamined)]
+                                let vectorBeingExamined =
+                                    Map.add testVariableIndex
+                                            levelForVectorBeingExamined
+                                            vectorBeingExamined
+                                let levelForVectorBeingCompleted =
+                                    shuffledLevels.[numberOfCompletedPartialTestVectors]
+                                let vectorBeingCompleted =
+                                    Map.add testVariableIndex
+                                            levelForVectorBeingCompleted
+                                            vectorBeingCompleted
+                                vectorBeingExamined :: modifiedCopiesOfVectorsBeingExamined
+                                , vectorBeingCompleted
+                            let modifiedIncompletePartialTestVectors
+                                , completedPartialTestVector =
+                                List.foldBack forceDistinctionBetweenVectors tail ([], head)
+                            fillInPartialTestVectors modifiedIncompletePartialTestVectors
+                                                     (completedPartialTestVector :> IDictionary<UInt32, UInt32> :: completedPartialTestVectors)
+                let partialTestVectors =
+                    fillInPartialTestVectors (List.init (int32 numberOfTestVectors) (fun _ -> Map.empty))
+                                             []
+                randomBehaviour.Shuffle partialTestVectors
+                |> List.ofArray
+            for _ in 1u .. overallTestRepeats do
+                testHandoff (createPartialTestVectors ())
+
+        let createOverlappingPartialTestVectorsAndHandEachOffToTest testHandoff =
+            let randomBehaviour =
+                Random randomBehaviourSeed
+            let createPartialTestVectors () =
+                let rec createPartialTestVectors testVariableIndex =
+                    if testVariableIndex = maximumNumberOfTestVariables
+                       || 0u < testVariableIndex
+                          && randomBehaviour.ChooseAnyNumberFromOneTo reciprocalOfProbabilityOfNotGeneratingAnyFurtherPartialTestVectors = 1u
+                    then []
+                    else let rec chooseTestVariableIndicesAndTheirLevels recursionDepth =
+                            let maximumRecursionDepth = 50u
+                            if recursionDepth = maximumRecursionDepth
+                               || randomBehaviour.ChooseAnyNumberFromOneTo reciprocalOfProbabilityOfTerminatingRandomlyGeneratedPartOfPartialTestVector = 1u
+                            then []
+                            else let lowerBoundInclusive =
+                                    if testVariableIndex > maximumRandomWalkStep
+                                    then testVariableIndex - maximumRandomWalkStep
+                                    else 0u
+                                 let upperBoundInclusive =
+                                    if testVariableIndex + maximumRandomWalkStep >= maximumNumberOfTestVariables
+                                    then maximumNumberOfTestVariables - 1u
+                                    else testVariableIndex + maximumRandomWalkStep
+                                 let chosenArbitraryTestVariableIndex =
+                                    lowerBoundInclusive + randomBehaviour.ChooseAnyNumberFromZeroToOneLessThan (upperBoundInclusive + 1u - lowerBoundInclusive)
+                                 (chosenArbitraryTestVariableIndex
+                                  , randomBehaviour.ChooseAnyNumberFromZeroToOneLessThan maximumLevelDelta)
+                                 :: chooseTestVariableIndicesAndTheirLevels (recursionDepth + 1u)
+                         let partialTestVector =
+                            chooseTestVariableIndicesAndTheirLevels 0u
+                            |> Map.ofList
+                         partialTestVector :: createPartialTestVectors (testVariableIndex + 1u)
+                createPartialTestVectors 0u
+            let overlappingPartialTestVectors =
+                createPartialTestVectors ()
+
+            let overlappingPartialTestVectorsWithSomeExtraFullTestVectors =
+                seq
+                    {
+                        for partialTestVector in overlappingPartialTestVectors do
+                            yield partialTestVector
+
+                            if randomBehaviour.HeadsItIs()
+                            then
+                                let testVariableIndices =
+                                    partialTestVector
+                                    |> Map.toList
+                                    |> List.map fst
+                                let unusedTestVariableIndices =
+                                    (List.init (int32 maximumNumberOfTestVariables) uint32
+                                     |> Set.ofList) - (testVariableIndices
+                                                       |> Set.ofList)
+                                let extraPadding =
+                                    unusedTestVariableIndices
+                                    |> Seq.map (fun testVariableIndex -> testVariableIndex, randomBehaviour.ChooseAnyNumberFromZeroToOneLessThan maximumNumberOfTestVariables)
+
+                                yield partialTestVector
+                                |> Map.toSeq
+                                |> Seq.append extraPadding
+                                |> Map.ofSeq
+                    }
+                |> randomBehaviour.Shuffle
+                |> List.ofArray
+
+            for _ in 1u .. overallTestRepeats do
+                testHandoff overlappingPartialTestVectorsWithSomeExtraFullTestVectors
+
+        let dumpPartialTestVector (partialTestVector: IComparable) =
+            let partialTestVector =
+                partialTestVector :?> IDictionary<UInt32, UInt32>
+            printf "[ "
+            partialTestVector
+            |> Seq.iter (fun keyValuePair ->
+                            printf "(%A, %A) " keyValuePair.Key keyValuePair.Value)
+            printf "]\n"
+
+        let mergeOrAddPartialTestVectors partialTestVectors
+                                         initialCollection
+                                         randomBehaviour
+                                         revealFullTestVectorsAgain =
+            let maximumNumberOfTestVariables =
+                (initialCollection: MergedPartialTestVectorRepresentations<_>).MaximumNumberOfTestVariables
+            let shuffledDuplicatedPartialTestVectors =
+                (randomBehaviour: Random).Shuffle (List.append partialTestVectors partialTestVectors)
+                |> List.ofArray
+            let mergedPartialTestVectors
+                , setOfMergedFullTestVectors =
+                shuffledDuplicatedPartialTestVectors
+                |> List.fold (fun (mergedPartialTestVectors, setOfFullTestVectors) partialTestVector ->
+                                match (mergedPartialTestVectors: MergedPartialTestVectorRepresentations<_>).MergeOrAdd partialTestVector with
+                                    updatedMergedPartialTestVectorRepresentationsWithFullTestCaseVectorSuppressed
+                                    , Some resultingFullTestCaseVector ->
+                                        let resultingFullTestCaseVector =
+                                            resultingFullTestCaseVector
+                                        let shouldBeTrue =
+                                            not (Set.contains (resultingFullTestCaseVector :?> IComparable)
+                                                              setOfFullTestVectors)
+
+                                        Assert.IsTrue shouldBeTrue
+
+                                        updatedMergedPartialTestVectorRepresentationsWithFullTestCaseVectorSuppressed
+                                        , Set.add (resultingFullTestCaseVector :?> IComparable)
+                                                  setOfFullTestVectors
+                                  | updatedMergedPartialTestVectorRepresentations
+                                    , None ->
+                                        updatedMergedPartialTestVectorRepresentations
+                                        , setOfFullTestVectors)
+                             (initialCollection, Set.empty)
+            let isFullTestVector (partialTestVector: IComparable) =
+                let partialTestVector =
+                    partialTestVector :?> IDictionary<UInt32, UInt32>
+                let sumOfIndicesExpectedForFullTestVector =
+                    maximumNumberOfTestVariables * (maximumNumberOfTestVariables + 1u) / 2u
+                partialTestVector
+                |> Seq.map ((fun keyValuePair -> keyValuePair.Key) >> (fun testVariableIndex -> 1u + testVariableIndex))   // NOTE: shift by one because otherwise the leading term for a sum of zero-relative indices would not show up in the sum!
+                |> Seq.reduce (+)
+                 = sumOfIndicesExpectedForFullTestVector
+
+            let shouldBeTrue =
+                setOfMergedFullTestVectors
+                |> Set.forall isFullTestVector
+
+            Assert.IsTrue shouldBeTrue
+
+            if revealFullTestVectorsAgain
+            then
+                let setOfAllMergedTestVectors =
+                    mergedPartialTestVectors.EnumerationOfMergedTestVectors true
+                    |> Seq.map (fun partialTestVector ->
+                                    partialTestVector :?> IComparable)
+                    |> Set.ofSeq
+
+                let shouldBeTrue =
+                    Set.isSubset setOfMergedFullTestVectors setOfAllMergedTestVectors
+                Assert.IsTrue shouldBeTrue
+
+                mergedPartialTestVectors
+                , setOfAllMergedTestVectors
+            else
+                let setOfMergedPartialTestVectors =
+                    mergedPartialTestVectors.EnumerationOfMergedTestVectors false
+                    |> Seq.map (fun partialTestVector ->
+                                    partialTestVector :?> IComparable)
+                    |> Set.ofSeq
+
+                let shouldBeTrue =
+                    Set.isEmpty (Set.intersect setOfMergedFullTestVectors setOfMergedPartialTestVectors)
+
+                if not shouldBeTrue
+                then let common = Set.intersect setOfMergedFullTestVectors setOfMergedPartialTestVectors
+                     printf "setOfMergedFullTestVectors:\n"
+                     setOfMergedFullTestVectors |> Set.iter dumpPartialTestVector
+                     printf "setOfMergedPartialTestVectors:\n"
+                     setOfMergedPartialTestVectors  |> Set.iter dumpPartialTestVector
+                     printf "Only in setOfMergedFullTestVectors:-\n"
+                     (setOfMergedFullTestVectors - common) |> Set.iter dumpPartialTestVector
+                     printf "Only in setOfMergedPartialTestVectors:-\n"
+                     (setOfMergedPartialTestVectors - common) |> Set.iter dumpPartialTestVector
+                     printf "Common:-\n"
+                     common |> Set.iter dumpPartialTestVector
+
+                Assert.IsTrue shouldBeTrue
+
+                let shouldBeTrue =
+                    setOfMergedPartialTestVectors
+                    |> Set.forall (isFullTestVector >> not)
+
+                if not shouldBeTrue
+                then
+                    printf "Maximum number of test variables: %A\n" maximumNumberOfTestVariables
+                    printf "Got at least one full test vector that is just from the enumeration:-\n"
+                    setOfMergedPartialTestVectors |> Set.filter isFullTestVector |> Set.iter dumpPartialTestVector
+
+                Assert.IsTrue shouldBeTrue
+
+                mergedPartialTestVectors
+                , (setOfMergedPartialTestVectors
+                   |> Set.union setOfMergedFullTestVectors)
+
+        [<Test>]
+        member this.TestAdditionOfUnmergeableVectorsPreservesIndividualVectors () =
+            let randomBehaviour = Random randomBehaviourSeed
+            let testHandoff partialTestVectorsThatDoNotOverlap =
+                let mergedPartialTestVectors
+                    , setOfMergedPartialTestVectors =
+                    mergeOrAddPartialTestVectors partialTestVectorsThatDoNotOverlap
+                                                 (MergedPartialTestVectorRepresentations.Initial maximumNumberOfTestVariables)
+                                                 randomBehaviour
+                                                 true
+                let partialTestVectorsThatDoNotOverlap =
+                    partialTestVectorsThatDoNotOverlap
+                    |> List.map (fun (partialTestVector: IDictionary<UInt32, UInt32>) ->
+                                    partialTestVector :?> IComparable)
+                    |> Set.ofList
+                let shouldBeTrue =
+                    partialTestVectorsThatDoNotOverlap = setOfMergedPartialTestVectors
+                if not shouldBeTrue
+                then let originals = partialTestVectorsThatDoNotOverlap
+                     let merged =
+                        mergedPartialTestVectors.EnumerationOfMergedTestVectors true
+                        |> Seq.map (fun (partialTestVector: IDictionary<UInt32, UInt32>) ->
+                                        partialTestVector :?> IComparable)
+                        |> Set.ofSeq
+                     let common = Set.intersect originals merged
+                     printf "Only in originals:-\n"
+                     (originals - common) |> Set.iter dumpPartialTestVector
+                     printf "Only in merged:-\n"
+                     (merged - common) |> Set.iter dumpPartialTestVector
+                     printf "Common:-\n"
+                     common |> Set.iter dumpPartialTestVector
+                Assert.IsTrue shouldBeTrue
+            createNonOverlappingPartialTestVectorsAndHandEachOffToTest testHandoff
+
+        [<Test>]
+        member this.TestAdditionOfPartialsOfExistingVectors () =
+            let randomBehaviour = Random randomBehaviourSeed
+            let testHandoff partialTestVectorsThatDoNotOverlap =
+                let mergedPartialTestVectors
+                    , _ =
+                    mergeOrAddPartialTestVectors partialTestVectorsThatDoNotOverlap
+                                                 (MergedPartialTestVectorRepresentations.Initial maximumNumberOfTestVariables)
+                                                 randomBehaviour
+                                                 true
+                let mutantsOrCopiesOf partialTestVector =
+                    let maximumRecursionDepth = 50u
+                    let rec createMutantOrCopy recursionDepth =
+                        let mutantOrCopy =
+                            match randomBehaviour.ChooseAnyNumberFromOneTo 3u with
+                                1u ->
+                                    randomBehaviour.ChooseSeveralOf ((partialTestVector :> IDictionary<UInt32, UInt32>)
+                                                                      |> Seq.map (fun keyValuePair ->
+                                                                                    keyValuePair.Key
+                                                                                    , keyValuePair.Value)
+                                                                     , (randomBehaviour.ChooseAnyNumberFromZeroToOneLessThan (uint32 partialTestVector.Count)))
+                                 |> Map.ofSeq
+                                 :> IDictionary<UInt32, UInt32>
+                              | 2u ->
+                                    partialTestVector
+                                    |> Seq.map (fun keyValuePair ->
+                                                    keyValuePair.Key
+                                                    , keyValuePair.Value)
+                                    |> Seq.take (int32 (randomBehaviour.ChooseAnyNumberFromOneTo (uint32 partialTestVector.Count - 1u)))
+                                    |> Map.ofSeq
+                                    :> IDictionary<UInt32, UInt32>
+                              | 3u ->
+                                    partialTestVector
+                              | _ ->
+                                    raise (InternalAssertionViolationException "This case should never be matched.")
+                        mutantOrCopy
+                        :: if recursionDepth = maximumRecursionDepth
+                              || randomBehaviour.HeadsItIs ()
+                           then []
+                           else createMutantOrCopy (recursionDepth + 1u)
+                    createMutantOrCopy 0u
+                let partialTestVectorsThatAddNoNewInformation =
+                    partialTestVectorsThatDoNotOverlap
+                    |> List.map mutantsOrCopiesOf
+                    |> List.concat
+                let remergedPartialTestVectors
+                    , setOfMergedPartialTestVectorsFromRemerge =
+                    mergeOrAddPartialTestVectors partialTestVectorsThatAddNoNewInformation
+                                                 mergedPartialTestVectors
+                                                 randomBehaviour
+                                                 true
+                let shouldBeTrue =
+                    (partialTestVectorsThatDoNotOverlap
+                     |> List.map (fun partialTestVector ->
+                                    (partialTestVector :> IDictionary<UInt32, UInt32>) :?> IComparable)
+                     |> Set.ofList).Count = setOfMergedPartialTestVectorsFromRemerge.Count
+                if not shouldBeTrue
+                then let originals =
+                        partialTestVectorsThatDoNotOverlap
+                        |> Seq.map (fun partialTestVector ->
+                                        (partialTestVector :> IDictionary<UInt32, UInt32>) :?> IComparable)
+                        |> Set.ofSeq
+                     let remerged =
+                        remergedPartialTestVectors.EnumerationOfMergedTestVectors true
+                        |> Seq.map (fun partialTestVector ->
+                                        partialTestVector :?> IComparable)
+                        |> Set.ofSeq
+                     let common = Set.intersect originals remerged
+                     printf "Only in originals:-\n"
+                     (originals - common) |> Set.iter dumpPartialTestVector
+                     printf "Only in remerged:-\n"
+                     (remerged - common) |> Set.iter dumpPartialTestVector
+                     printf "Common:-\n"
+                     common |> Set.iter dumpPartialTestVector
+                Assert.IsTrue shouldBeTrue
+            createNonOverlappingPartialTestVectorsAndHandEachOffToTest testHandoff
+
+        [<Test>]
+        member this.TestMergingOfVectorsInWithExistingPartialVectors () =
+            let randomBehaviour = Random randomBehaviourSeed
+
+            let testHandoff (partialTestVectorsThatDoNotOverlap: List<IDictionary<UInt32, UInt32>>) =
+                let numberOfIndicesToAvoid =
+                    randomBehaviour.ChooseAnyNumberFromOneTo maximumNumberOfIndicesToAvoid
+                let sortedIndicesToAvoid =
+                    randomBehaviour.ChooseSeveralOf ((List.init (int32 maximumNumberOfTestVariables) uint32)
+                                                     , numberOfIndicesToAvoid)
+                    |> List.ofArray
+                    |> List.sort
+                let mappingAvoidingIndices =
+                    BargainBasement.MappingAvoidingIndices sortedIndicesToAvoid
+                let maximumNumberOfTestVariablesAfterRemapping =
+                    maximumNumberOfTestVariables + numberOfIndicesToAvoid
+                let rotationOffsetToAllowCoverageOfTrailingIndices =
+                    randomBehaviour.ChooseAnyNumberFromZeroToOneLessThan maximumNumberOfIndicesToAvoid
+                let rotation =
+                    fun testVariableIndex -> (rotationOffsetToAllowCoverageOfTrailingIndices + testVariableIndex) % maximumNumberOfTestVariablesAfterRemapping
+                let mappingAvoidingIndicesThenRotation =
+                    mappingAvoidingIndices >> rotation
+                let remappedPartialTestVectors =
+                    partialTestVectorsThatDoNotOverlap
+                    |> List.map (Seq.map (fun keyValuePair ->
+                                            keyValuePair.Key
+                                            , keyValuePair.Value) >> Seq.map (function index
+                                                                                        , level ->
+                                                                                            mappingAvoidingIndicesThenRotation index
+                                                                                            , level) >> Map.ofSeq)
+                let mergedPartialTestVectors
+                    , _ =
+                    mergeOrAddPartialTestVectors remappedPartialTestVectors
+                                                 (MergedPartialTestVectorRepresentations.Initial maximumNumberOfTestVariablesAfterRemapping)
+                                                 randomBehaviour
+                                                 true
+                let possiblyAddLevelsForIndices indicesToAdd partialTestVector =
+                    let chosenIndicesToAdd =
+                        randomBehaviour.ChooseSeveralOf (indicesToAdd
+                                                         , (randomBehaviour.ChooseAnyNumberFromZeroToOneLessThan (uint32 (Seq.length indicesToAdd) + 1u)))
+                    seq {for index in chosenIndicesToAdd do
+                            yield index, index + uint32 (randomBehaviour.ChooseAnyNumberFromZeroToOneLessThan maximumLevelDelta)}
+                    |> (let addIndexAndLevel partialTestVector
+                                             (testVariableIndex
+                                              , level)
+                                             =
+                            Map.add testVariableIndex
+                                    level
+                                    partialTestVector
+                        Seq.fold addIndexAndLevel partialTestVector)
+                let sortedIndicesToAvoidWithRotationApplied =
+                    sortedIndicesToAvoid
+                    |> List.map rotation
+                let partialTestVectorsWhichMayHaveThePreviouslyAvoidedIndices =
+                    remappedPartialTestVectors
+                    |> List.map (possiblyAddLevelsForIndices sortedIndicesToAvoidWithRotationApplied)
+                let remergedPartialTestVectors
+                    , setOfMergedPartialTestVectorsFromRemerge =
+                    mergeOrAddPartialTestVectors partialTestVectorsWhichMayHaveThePreviouslyAvoidedIndices
+                                                 mergedPartialTestVectors
+                                                 randomBehaviour
+                                                 true
+                let shouldBeTrue =
+                    partialTestVectorsWhichMayHaveThePreviouslyAvoidedIndices
+                    |> List.map (fun partialTestVector ->
+                                     partialTestVector :> IComparable)
+                    |> Set.ofList = setOfMergedPartialTestVectorsFromRemerge
+                if not shouldBeTrue
+                then let originals =
+                        partialTestVectorsWhichMayHaveThePreviouslyAvoidedIndices
+                        |> List.map (fun partialTestVector ->
+                                        partialTestVector :> IComparable)
+                        |> Set.ofList
+                     let remerged =
+                        remergedPartialTestVectors.EnumerationOfMergedTestVectors true
+                        |> Seq.map (fun (partialTestVector: IDictionary<UInt32, UInt32>) ->
+                                        partialTestVector :?> IComparable)
+                        |> Set.ofSeq
+                     let common = Set.intersect originals remerged
+                     printf "remappedPartialTestVectors:\n"
+                     Set.ofList remappedPartialTestVectors |> Set.iter dumpPartialTestVector
+                     printf "mergedPartialTestVectors:\n"
+                     mergedPartialTestVectors.EnumerationOfMergedTestVectors true
+                     |> Seq.map (fun partialTestVector ->
+                                    partialTestVector :?> IComparable)
+                     |> Set.ofSeq 
+                     |> Set.iter dumpPartialTestVector
+                     printf "Only in originals:-\n"
+                     (originals - common) |> Set.iter dumpPartialTestVector
+                     printf "Only in remerged:-\n"
+                     (remerged - common) |> Set.iter dumpPartialTestVector
+                     printf "Common:-\n"
+                     common |> Set.iter dumpPartialTestVector
+                     printf "Indices to avoid with rotation applied: %A\n" sortedIndicesToAvoidWithRotationApplied
+                Assert.IsTrue shouldBeTrue
+            createNonOverlappingPartialTestVectorsAndHandEachOffToTest testHandoff
+
+        [<Test>]
+        member this.TestVectorsAreEitherAddedOrMerged () =
+            let randomBehaviour = Random randomBehaviourSeed
+            let testHandoff partialTestVectors =
+                let mergedPartialTestVectors
+                    , setOfMergedPartialTestVectors =
+                        mergeOrAddPartialTestVectors partialTestVectors
+                                                     (MergedPartialTestVectorRepresentations.Initial maximumNumberOfTestVariables)
+                                                     randomBehaviour
+                                                     true
+                let numberOfMergedPartialTestVectors =
+                    setOfMergedPartialTestVectors.Count
+                let shouldBeTrue = numberOfMergedPartialTestVectors <= partialTestVectors.Length
+                Assert.IsTrue shouldBeTrue
+                let partialVectorsThatWereChanged =
+                    partialTestVectors
+                    |> List.filter (fun partialTestVector -> not (setOfMergedPartialTestVectors.Contains partialTestVector))
+                    |> Set.ofSeq
+                let checkInclusionInAtLeastOneMergedPartialTestVector partialTestVector =
+                    let firstIncludesSecond first second =
+                        let convertToPair (keyValuePair: KeyValuePair<_, _>) =
+                            keyValuePair.Key
+                            , keyValuePair.Value
+                        (first
+                         |> Seq.map convertToPair
+                         |> Set.ofSeq).IsSupersetOf (second
+                                                     |> Seq.map convertToPair
+                                                     |> Set.ofSeq)
+                    let shouldBeTrue =
+                        setOfMergedPartialTestVectors
+                        |> Set.exists (fun mergedPartialTestVector
+                                            -> firstIncludesSecond (mergedPartialTestVector :?> IDictionary<UInt32, UInt32>) partialTestVector)
+                    Assert.IsTrue shouldBeTrue
+                partialVectorsThatWereChanged
+                |> Seq.iter checkInclusionInAtLeastOneMergedPartialTestVector
+            createOverlappingPartialTestVectorsAndHandEachOffToTest testHandoff
+
+        [<Test>]
+        member this.TestAdditionOfTrivialEmptyPartialTestVectorsLeavesCollectionUnchanged () =
+            let randomBehaviour = Random randomBehaviourSeed
+            let testHandoff partialTestVectors =
+                let mergedPartialTestVectors
+                    , setOfMergedPartialTestVectors =
+                    mergeOrAddPartialTestVectors partialTestVectors
+                                                 (MergedPartialTestVectorRepresentations.Initial maximumNumberOfTestVariables)
+                                                 randomBehaviour
+                                                 true
+                let remergedPartialTestVectors
+                    , setOfMergedPartialTestVectorsFromRemerge =
+                    mergeOrAddPartialTestVectors [Map.empty]
+                                                 mergedPartialTestVectors
+                                                 randomBehaviour
+                                                 true
+                let shouldBeTrue =
+                    setOfMergedPartialTestVectors = setOfMergedPartialTestVectorsFromRemerge
+                Assert.IsTrue shouldBeTrue
+            createOverlappingPartialTestVectorsAndHandEachOffToTest testHandoff
+
+        [<Test>]
+        member this.TestThatNotRevealingFullTestVectorsSuppressesThemFromTheEnumerationButNotTheEarlyAccessApi () =
+            let randomBehaviour = Random randomBehaviourSeed
+            let testHandoff partialTestVectors =
+                let commonSeedForRandomBehaviourClones =
+                    randomBehaviour.Next()  // Need to clone the random behaviour instances passed to the two calls to
+                                            // 'mergeOrAddPartialTestVectors', because this function shuffles the partial
+                                            // test vectors internally - which would otherwise legitimately result in
+                                            // different merges in the two calls, and therefore different results.
+                let randomBehaviourCloneOne =
+                    Random(commonSeedForRandomBehaviourClones)
+                let randomBehaviourCloneTwo =
+                    Random(commonSeedForRandomBehaviourClones)
+                let mergedPartialTestVectors
+                    , setOfMergedPartialTestVectorsRevealingFullTestVectorsInEnumeration =
+                    mergeOrAddPartialTestVectors partialTestVectors
+                                                 (MergedPartialTestVectorRepresentations.Initial maximumNumberOfTestVariables)
+                                                 randomBehaviourCloneOne
+                                                 true
+                let mergedPartialTestVectors
+                    , setOfMergedPartialTestVectorsNotRevealingFullTestVectorsInEnumeration =
+                    mergeOrAddPartialTestVectors partialTestVectors
+                                                 (MergedPartialTestVectorRepresentations.Initial maximumNumberOfTestVariables)
+                                                 randomBehaviourCloneTwo
+                                                 false
+
+                let shouldBeTrue =
+                    setOfMergedPartialTestVectorsRevealingFullTestVectorsInEnumeration = setOfMergedPartialTestVectorsNotRevealingFullTestVectorsInEnumeration
+                    // NOTE: this looks odd, but bear in mind that the result from the helper 'mergeOrAddPartialTestVectors' also
+                    // includes the early access API results - so we are saying that nothing is lost overall at this point.
+
+                    // NOTE: the check for suppression of the full test vectors is performed in the helper 'mergeOrAddPartialTestVectors'.
+
+                if not shouldBeTrue
+                then let common = Set.intersect setOfMergedPartialTestVectorsRevealingFullTestVectorsInEnumeration setOfMergedPartialTestVectorsNotRevealingFullTestVectorsInEnumeration
+                     printf "setOfMergedPartialTestVectorsRevealingFullTestVectorsInEnumeration:\n"
+                     setOfMergedPartialTestVectorsRevealingFullTestVectorsInEnumeration |> Set.iter dumpPartialTestVector
+                     printf "setOfMergedPartialTestVectorsNotRevealingFullTestVectorsInEnumeration:\n"
+                     setOfMergedPartialTestVectorsNotRevealingFullTestVectorsInEnumeration  |> Set.iter dumpPartialTestVector
+                     printf "Only in setOfMergedPartialTestVectorsRevealingFullTestVectorsInEnumeration:-\n"
+                     (setOfMergedPartialTestVectorsRevealingFullTestVectorsInEnumeration - common) |> Set.iter dumpPartialTestVector
+                     printf "Only in setOfMergedPartialTestVectorsNotRevealingFullTestVectorsInEnumeration:-\n"
+                     (setOfMergedPartialTestVectorsNotRevealingFullTestVectorsInEnumeration - common) |> Set.iter dumpPartialTestVector
+                     printf "Common:-\n"
+                     common |> Set.iter dumpPartialTestVector
+
+                Assert.IsTrue shouldBeTrue
+            createOverlappingPartialTestVectorsAndHandEachOffToTest testHandoff
+            createNonOverlappingPartialTestVectorsAndHandEachOffToTest testHandoff
+
+        [<Test>]
+        member this.TestInitialStateIsEmptyAndDoesNotContainATrivialEmptyPartialTestVector () =
+            for maximumNumberOfTestVariables in 0u .. maximumNumberOfTestVariables do   // NOTE: includes the boundary case of no test variables whatsover.
+                let initial =
+                    MergedPartialTestVectorRepresentations.Initial maximumNumberOfTestVariables
+                let containedPartialTestVectors =
+                    initial.EnumerationOfMergedTestVectors true
+                    |> List.ofSeq
+                let shouldBeTrue =
+                    containedPartialTestVectors.Length = 0
+                Assert.IsTrue shouldBeTrue