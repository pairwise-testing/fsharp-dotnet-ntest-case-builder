﻿namespace NTestCaseBuilder.Tests

    open NUnit.Framework

    open SageSerpent.Infrastructure
    open SageSerpent.Infrastructure.ListExtensions
    open SageSerpent.Infrastructure.RandomExtensions
    open SageSerpent.Infrastructure.OptionExtensions
    open NTestCaseBuilder
    open System
    open System.Windows.Forms
    open System.Collections.Generic
    open Microsoft.FSharp.Collections

    type DistributionModeWrtInterleavingNode =
            BetweenSiblingSubtrees
          | WithinOnlyASingleSubtree

    [<TestFixture>]
    type NodeTestFixture () =
        let dumpTree tree =
            let form = new Form ()
            form.AutoSizeMode <- AutoSizeMode.GrowOnly
            form.AutoSize <- true
            let treeView = new TreeView ()
            form.Controls.Add treeView
            treeView.Dock <- DockStyle.Fill
            let treeGuiNode = TreeNode ()
            treeView.Nodes.Add treeGuiNode |> ignore
            let rec dumpNode node (treeGuiNode: TreeNode) =
                match node with
                    TestVariableNode levels ->
                        let subtreeGuiNode =
                            TreeNode ("TestVariableNode\n" + sprintf "%A" levels)
                        treeGuiNode.Nodes.Add subtreeGuiNode |> ignore
                  | SingletonNode testCase ->
                        let subtreeGuiNode =
                            TreeNode ("SingletonNode\n" + sprintf "%A" testCase)
                        treeGuiNode.Nodes.Add subtreeGuiNode |> ignore
                  | InterleavingNode subtrees ->
                        let subtreeGuiNode =
                            TreeNode ("InterleavingNode\n")
                        treeGuiNode.Nodes.Add subtreeGuiNode |> ignore
                        for subtree in subtrees do
                            dumpNode subtree subtreeGuiNode
                  | SynthesizingNode fixedCombinationOfSubtreeNodesForSynthesis ->
                        let subtreeGuiNode =
                            TreeNode ("SynthesizingNode\n")
                        treeGuiNode.Nodes.Add subtreeGuiNode |> ignore
                        for subtree in fixedCombinationOfSubtreeNodesForSynthesis.Nodes do
                            dumpNode subtree subtreeGuiNode
            dumpNode tree treeGuiNode
            treeView.ExpandAll ()
            form.ShowDialog () |> ignore

        let dumpTestVectorRepresentation testVectorRepresentation =
            printf "**************************\n"
            testVectorRepresentation
            |> Map.iter (fun testVariableIndex level ->
                            printf "Level: %d, " testVariableIndex
                            match level with
                                Some actualLevel ->
                                    printf "value: %A.\n" actualLevel
                              | None ->
                                    printf "sentinel for an interleaved situation.\n")

        let maximumNumberOfTrackedTestVariables = 4u
        let maximumNumberOfTestLevelsForATestVariable = 3u
        let maximumNumberOfSubtreeHeadsPerAncestorNode = 5u
        let maximumDepthOfSubtreeWithOneOrNoTrackedTestVariables = 1u
        let maximumStrengthOfTestVariableCombinationAllowed = 30u
        let randomBehaviourSeed = 23

        let createTreesTopDownAndHandEachOffToTest distributionModeWrtInterleavingNode testHandoff =
            let randomBehaviour = Random randomBehaviourSeed
            let didTheSingleTestVariableEdgeCase = ref false
            let timeAtStart = DateTime.Now
            for treeNumber in 1u .. 100u do
                let numberOfTrackedTestVariables = randomBehaviour.ChooseAnyNumberFromOneTo maximumNumberOfTrackedTestVariables
                if numberOfTrackedTestVariables = 1u
                then didTheSingleTestVariableEdgeCase := true
                let trackedTestVariableToNumberOfLevelsMap =
                    Map.ofList (List.init (int32 numberOfTrackedTestVariables)
                                           (fun testVariable -> testVariable, randomBehaviour.ChooseAnyNumberFromOneTo maximumNumberOfTestLevelsForATestVariable))
                let rec createTree distributionModeWrtInterleavingNode
                                   previousTrackedTestVariablesIndexedByTestVariable
                                   indexForRightmostTrackedTestVariable
                                   numberOfTrackedTestVariables
                                   maximumDepthOfSubtreeWithOneOrNoTrackedTestVariables =
                    let thinkAboutTerminatingRecursion = numberOfTrackedTestVariables <= 1u
                    if randomBehaviour.HeadsItIs () && thinkAboutTerminatingRecursion
                       || maximumDepthOfSubtreeWithOneOrNoTrackedTestVariables = 0u
                    then if numberOfTrackedTestVariables = 1u
                         then TestVariableNode ([|for _ in 1u .. trackedTestVariableToNumberOfLevelsMap.[int32 indexForRightmostTrackedTestVariable] do
                                                    yield box ()|])
                              , Some indexForRightmostTrackedTestVariable :: previousTrackedTestVariablesIndexedByTestVariable
                              , indexForRightmostTrackedTestVariable + 1u
                         else // TODO: add in a synthesizing node with no subtrees as an occasional alternative here.
                              TestVariableNode ([|for _ in 1u .. randomBehaviour.ChooseAnyNumberFromOneTo maximumNumberOfTestLevelsForATestVariable do
                                                    yield box ()|])
                              , None :: previousTrackedTestVariablesIndexedByTestVariable
                              , indexForRightmostTrackedTestVariable
                    else let allOnOneSubtreeDistributionMaker numberOfSubtrees numberOfTrackedTestVariables =
                            let choice =
                                randomBehaviour.ChooseAnyNumberFromOneTo numberOfSubtrees
                            [for counter in 1u .. numberOfSubtrees do
                                if counter = choice
                                then yield numberOfTrackedTestVariables
                                else yield 0u]
                         let arbitrarilySpreadAcrossSubtreesDistributionMaker numberOfSubtrees numberOfTrackedTestVariables =
                            if numberOfSubtrees = 1u
                            then [numberOfTrackedTestVariables]
                            else let pickRandomlyAllowingRepetitionOfChoices sums =
                                    let sums
                                        = List.toArray sums
                                    List.ofArray [|for _ in 1u .. numberOfSubtrees - 1u do
                                                        yield sums.[int32 (randomBehaviour.ChooseAnyNumberFromZeroToOneLessThan (uint32 sums.Length))]|]
                                 let selectedSumsIncludingNumberOfTrackedTestVariables =
                                    List.append (pickRandomlyAllowingRepetitionOfChoices [0u .. numberOfTrackedTestVariables]
                                                 |> List.sort) [numberOfTrackedTestVariables]
                                 let firstSum
                                    = List.head selectedSumsIncludingNumberOfTrackedTestVariables
                                 let leadingSumAndSubsequentDifferences =
                                    firstSum :: ((Seq.pairwise selectedSumsIncludingNumberOfTrackedTestVariables)
                                                 |> Seq.map (function first, second -> second - first)
                                                 |> List.ofSeq)
                                 randomBehaviour.Shuffle leadingSumAndSubsequentDifferences
                                 |> List.ofArray
                         let distributionMakerForSynthesizingNodes =
                            // The following definition looks as if it is transposed - but it is not: the
                            // modes being matched refer to *interleaving* nodes. The crucial point here
                            // is that we want to avoid accidently separating test variables down subtrees
                            // of synthesizing nodes when we are trying to force them to be spread across
                            // subtrees of interleaving nodes.
                            match distributionModeWrtInterleavingNode with
                                BetweenSiblingSubtrees -> allOnOneSubtreeDistributionMaker
                              | WithinOnlyASingleSubtree -> arbitrarilySpreadAcrossSubtreesDistributionMaker
                         let distributionMakerForInterleavedNodes numberOfSubtrees numberOfTrackedTestVariables =
                            match distributionModeWrtInterleavingNode with
                                BetweenSiblingSubtrees when numberOfSubtrees > 1u ->
                                    if numberOfTrackedTestVariables > 1u
                                    then let rec incrementOneOfTheEntriesWithoutPuttingAllOfTheTrackedVariablesInOneSubtree distribution =
                                            match distribution with
                                                [] -> raise (InternalAssertionViolationException "Either given an empty distribution or one with too high a limit.")
                                              | head :: tail -> if head + 1u = numberOfTrackedTestVariables
                                                                then head :: incrementOneOfTheEntriesWithoutPuttingAllOfTheTrackedVariablesInOneSubtree tail
                                                                else head + 1u :: tail
                                         incrementOneOfTheEntriesWithoutPuttingAllOfTheTrackedVariablesInOneSubtree
                                            (arbitrarilySpreadAcrossSubtreesDistributionMaker numberOfSubtrees (numberOfTrackedTestVariables - 1u))
                                    else arbitrarilySpreadAcrossSubtreesDistributionMaker numberOfSubtrees numberOfTrackedTestVariables
                              | _ -> allOnOneSubtreeDistributionMaker numberOfSubtrees numberOfTrackedTestVariables
                         let generateNode nodeFactory
                                          distributionMaker =
                            let numberOfSubtrees =
                                randomBehaviour.ChooseAnyNumberFromOneTo maximumNumberOfSubtreeHeadsPerAncestorNode
                            let gatherSubtree numberOfTrackedVariables
                                              (previouslyGatheredSubtrees
                                               , previousTrackedTestVariablesIndexedByTestVariable
                                               , indexForRightmostTrackedTestVariable) =
                                let subtree
                                    , trackedTestVariablesIndexedByTestVariable
                                    , maximumTrackingVariableIndexFromSubtree =
                                    createTree distributionModeWrtInterleavingNode
                                               previousTrackedTestVariablesIndexedByTestVariable
                                               indexForRightmostTrackedTestVariable
                                               numberOfTrackedVariables
                                               (if thinkAboutTerminatingRecursion
                                                then maximumDepthOfSubtreeWithOneOrNoTrackedTestVariables - 1u
                                                else maximumDepthOfSubtreeWithOneOrNoTrackedTestVariables)
                                subtree :: previouslyGatheredSubtrees
                                , trackedTestVariablesIndexedByTestVariable
                                , maximumTrackingVariableIndexFromSubtree
                            let distributionOfNumberOfTrackedTestVariablesForEachSubtree =
                                distributionMaker numberOfSubtrees numberOfTrackedTestVariables
                            let subtrees
                                , trackedTestVariablesIndexedByTestVariable
                                , maximumTrackingVariableIndex =
                                    List.foldBack gatherSubtree distributionOfNumberOfTrackedTestVariablesForEachSubtree ([], previousTrackedTestVariablesIndexedByTestVariable, indexForRightmostTrackedTestVariable)
                                    // NOTE: this is why the test variable indices increase from right to left across subtrees.
                            nodeFactory subtrees
                            , trackedTestVariablesIndexedByTestVariable
                            , maximumTrackingVariableIndex
                         if randomBehaviour.HeadsItIs ()
                         then generateNode (fun subtrees -> InterleavingNode subtrees)
                                           distributionMakerForInterleavedNodes
                         else generateNode (fun subtrees -> Node.CreateSynthesizingNode subtrees
                                                                                        BargainBasement.IdentityFunctionDelegate)
                                           distributionMakerForSynthesizingNodes
                let tree
                    , trackedTestVariablesIndexedByTestVariable
                    , _ =
                    createTree distributionModeWrtInterleavingNode
                               []
                               0u
                               numberOfTrackedTestVariables
                               maximumDepthOfSubtreeWithOneOrNoTrackedTestVariables
                let trackedTestVariablesIndexedByTestVariable =
                    trackedTestVariablesIndexedByTestVariable
                    |> Array.ofList
                let maximumStrengthOfTestVariableCombination =
                    tree.MaximumStrengthOfTestVariableCombination
                if maximumStrengthOfTestVariableCombination < maximumStrengthOfTestVariableCombinationAllowed
                then //printf "Number of test variables: %d\nNumber of levels overall: %d\nMaximum strength: %d\n\n"
                     //       tree.CountTestVariables
                     //       tree.SumLevelCountsFromAllTestVariables
                     //       tree.MaximumStrengthOfTestVariableCombination
                     //dumpTree tree
                     printf "Tree #%u\n" treeNumber
                     let results,
                         _ =
                        tree.AssociationFromStrengthToPartialTestVectorRepresentations numberOfTrackedTestVariables
                     let resultsWithOnlyLevelIndicesFromTrackedTestVariablesCombinedAtDesiredStrength =
                        let maximumStrengthFromResults =
                            results
                            |> Map.toSeq
                            |> Seq.map fst
                            |> Seq.max
                        let resultsAtDesiredStrength =
                            if numberOfTrackedTestVariables = maximumStrengthFromResults
                            then
                                results.[numberOfTrackedTestVariables]
                            else
                                if numberOfTrackedTestVariables > maximumStrengthFromResults
                                then
                                    Seq.empty
                                else
                                    raise (InternalAssertionViolationException
                                            "The maximum requested strength of combination is the number of tracked variables, but there are higher strength results.")
                        let extractLevelIndicesFromTrackedTestVariablesOnly testVectorRepresentation =
                            let testVectorRepresentationForTrackedVariablesOnly =
<<<<<<< HEAD
                                    Map.foldBack (fun testVariableIndex level partialResult ->
=======
                                    Seq.fold (fun partialResult
                                                  (keyValuePair: KeyValuePair<_, _>) ->
                                                    let testVariableIndex =
                                                        keyValuePair.Key
                                                    let level =
                                                        keyValuePair.Value
>>>>>>> beaf923e
                                                    match level with
                                                        Level testVariableLevelIndex ->
                                                            match trackedTestVariablesIndexedByTestVariable.[int32 testVariableIndex] with
                                                                Some trackedTestVariableIndex ->
                                                                    (trackedTestVariableIndex, testVariableLevelIndex)
<<<<<<< HEAD
                                                                     :: partialResult
                                                              | _ ->
                                                                    partialResult
                                                      | _ ->
                                                            partialResult)
                                                 testVectorRepresentation []
=======
                                                                        :: partialResult
                                                                | _ ->
                                                                    partialResult
                                                        | _ ->
                                                            partialResult)
                                              [] testVectorRepresentation
                                    |> List.rev
>>>>>>> beaf923e
                            testVectorRepresentationForTrackedVariablesOnly
                            |> Map.ofList  // Sort by the tracked test variable index - hence the roundtrip from list -> map -> list!
                            |> Map.toList
                            |> List.map snd
                        resultsAtDesiredStrength
                        |> Seq.map extractLevelIndicesFromTrackedTestVariablesOnly
                        |> Seq.filter (fun levelIndices -> uint32 levelIndices.Length = numberOfTrackedTestVariables)
                        |> Set.ofSeq
                     testHandoff tree trackedTestVariableToNumberOfLevelsMap resultsWithOnlyLevelIndicesFromTrackedTestVariablesCombinedAtDesiredStrength
                else printf "Rejected tree of strength %d as it would take too long!\n" maximumStrengthOfTestVariableCombination
            let timeAtEnd = DateTime.Now
            printf "**** TIME FOR TEST: %A\n" (timeAtEnd - timeAtStart)
            Assert.IsTrue !didTheSingleTestVariableEdgeCase

        let maximumNumberOfTestVariables = 20u

        let maximumStrengthOfCombination = 6u

        [<Test>]
        member this.TestThatARandomlyChosenNCombinationOfTestVariablesIsCoveredInTermsOfCrossProductOfLevels () =
            let testHandoff tree
                            trackedTestVariableToNumberOfLevelsMap
                            resultsWithOnlyLevelIndicesFromTrackedTestVariablesCombinedAtDesiredStrength =
                let crossProductOfLevelIndices =
                    Map.foldBack (fun _ numberOfLevels partialResult ->
                                    [0 .. int32 numberOfLevels - 1] :: partialResult)
                                 trackedTestVariableToNumberOfLevelsMap []
                    |> List.CrossProduct
                    |> Set.ofSeq
                let shouldBeTrue =
                    resultsWithOnlyLevelIndicesFromTrackedTestVariablesCombinedAtDesiredStrength = crossProductOfLevelIndices
                if not shouldBeTrue
                then dumpTree tree
                Assert.IsTrue shouldBeTrue
            createTreesTopDownAndHandEachOffToTest WithinOnlyASingleSubtree testHandoff

        [<Test>]
        member this.TestThatARandomlyChosenNCombinationOfTestVariablesSpanningSubtreesOfAnInterleavingNodeIsForbidden () =
            let testHandoff tree
                            trackedTestVariableToNumberOfLevelsMap
                            resultsWithOnlyLevelIndicesFromTrackedTestVariablesCombinedAtDesiredStrength =
                if (trackedTestVariableToNumberOfLevelsMap: Map<_, _>).Count > 1
                then let shouldBeTrue =
                        Set.isEmpty resultsWithOnlyLevelIndicesFromTrackedTestVariablesCombinedAtDesiredStrength
                     if not shouldBeTrue
                     then dumpTree tree
                     Assert.IsTrue shouldBeTrue
            createTreesTopDownAndHandEachOffToTest BetweenSiblingSubtrees testHandoff

        [<Test>]
        member this.TestCorrectnessOfTestVariableLevelIndicesAndThatASentinelLevelValueIsCreatedForInterleavedVariableIndicesNotChosenInACombination () =
            let randomBehaviour = Random randomBehaviourSeed
            let didTheSingleTestVariableEdgeCase = ref false
            let timeAtStart = DateTime.Now
            for treeNumber in 1u .. 100u do
                let rec workUpToTreeRootByMakingNewSubtreeRoots accumulatingInterleavedTestVariableIndexPairs
                                                                nodeAndItsSpannedTestVariableIndicesPairs =
                    let numberOfNodes =
                        uint32 (List.length nodeAndItsSpannedTestVariableIndicesPairs)
                    match numberOfNodes with
                        0u ->
                            raise (InternalAssertionViolationException "Internal failure in test - should have at least one node.")
                      | 1u ->
                            nodeAndItsSpannedTestVariableIndicesPairs
                            , accumulatingInterleavedTestVariableIndexPairs
                      | _ ->
                            let numberOfSubtreeRoots =
                                randomBehaviour.ChooseAnyNumberFromOneTo (numberOfNodes - 1u)
                            let groupsForSubtreeRoots =
                                BargainBasement.PartitionItemsIntoSubgroupsOfRandomNonZeroLength nodeAndItsSpannedTestVariableIndicesPairs
                                                                                                 numberOfSubtreeRoots
                                                                                                 randomBehaviour
                            let whetherInterleavedNodeChoices =
                                groupsForSubtreeRoots
                                |> List.map (fun _ -> randomBehaviour.HeadsItIs ())
                            let chooseAPairOfInterleavedTestVariableIndices (nodeAndItsSpannedTestVariableIndicesPairs
                                                                             , whetherInterleavedNodeChoice) =
                                if whetherInterleavedNodeChoice
                                   && List.length nodeAndItsSpannedTestVariableIndicesPairs > 1
                                then let testVariableIndicesChosenFromSeparateSpans =
                                        nodeAndItsSpannedTestVariableIndicesPairs
                                        |> List.map (snd >> randomBehaviour.ChooseOneOf)
                                     let chosenPair =
                                        randomBehaviour.ChooseSeveralOf (testVariableIndicesChosenFromSeparateSpans, 2u)
                                     Some (chosenPair.[0], chosenPair.[1])
                                else None
                            let chosenPairsOfInterleavedTestVariableIndices =
                                (List.zip groupsForSubtreeRoots whetherInterleavedNodeChoices)
                                |> List.map chooseAPairOfInterleavedTestVariableIndices
                                |> Option<_>.GetFromMany
                            let subtreeRootFromSpannedNodes (nodeAndItsSpannedTestVariableIndicesPairs
                                                             , whetherInterleavedNodeChoice) =
                                if List.length nodeAndItsSpannedTestVariableIndicesPairs = 1
                                then List.head nodeAndItsSpannedTestVariableIndicesPairs    // Pass up 'as is' to the next level: this way we can get
                                                                                            // variable-length paths from the overall root down to
                                                                                            // the test variable leaves.
                                else let nodes =
                                        nodeAndItsSpannedTestVariableIndicesPairs
                                        |> List.map fst
                                     let spannedTestVariableIndices =
                                        nodeAndItsSpannedTestVariableIndicesPairs
                                        |> List.map snd
                                        |> List.concat
                                     (if whetherInterleavedNodeChoice
                                      then InterleavingNode nodes
                                      else Node.CreateSynthesizingNode nodes
                                                                       BargainBasement.IdentityFunctionDelegate)
                                     , spannedTestVariableIndices
                            let nextLevelOfNodeAndItsSpannedTestVariableIndicesPairs =
                                (List.zip groupsForSubtreeRoots whetherInterleavedNodeChoices)
                                |> List.map subtreeRootFromSpannedNodes
                            workUpToTreeRootByMakingNewSubtreeRoots (List.append chosenPairsOfInterleavedTestVariableIndices
                                                                                 accumulatingInterleavedTestVariableIndexPairs)
                                                                    nextLevelOfNodeAndItsSpannedTestVariableIndicesPairs
                let testVariableIndices =
                       List.init (int32 (randomBehaviour.ChooseAnyNumberFromOneTo maximumNumberOfTestVariables))
                                 (fun testVariableIndex ->
                                    uint32 testVariableIndex)
                if testVariableIndices.Length = 1
                then didTheSingleTestVariableEdgeCase := true
                let testVariableNodes
                    , testVariableLevelCounts =
                    testVariableIndices
                    |> List.map (fun testVariableIndex ->
                                    let testVariableLevelCount =
                                        randomBehaviour.ChooseAnyNumberFromOneTo maximumNumberOfTestLevelsForATestVariable
                                    TestVariableNode [|for _ in [1u .. testVariableLevelCount] do
                                                                yield box ()|]
                                    , testVariableLevelCount)
                    |> List.unzip
                let nodeAndItsSpannedTestVariableIndicesPairs,
                    interleavedTestVariableIndexPairs =
                        List.zip testVariableNodes
                                 (testVariableIndices
                                  |> List.map (fun testVariableIndex -> [testVariableIndex]))
                        |> workUpToTreeRootByMakingNewSubtreeRoots []
                let reversedInterleavedTestVariableIndexPairs = // Interleaving is bidrectional, so create reverse pairs in preparation
                                                                // for creation of a one-way association below.
                    interleavedTestVariableIndexPairs
                    |> List.map (function first, second -> second, first)
                let tree =
                    fst (List.head nodeAndItsSpannedTestVariableIndicesPairs)
                let associationFromTestVariableIndexToInterleavedTestVariableIndices =
                    HashMultiMap (List.append interleavedTestVariableIndexPairs reversedInterleavedTestVariableIndexPairs, HashIdentity.Structural)
                printf "Tree #%u\n" treeNumber
                let results =
                    (tree.AssociationFromStrengthToPartialTestVectorRepresentations (min tree.MaximumStrengthOfTestVariableCombination
                                                                                        maximumStrengthOfCombination)
                     |> fst
                     :> IDictionary<_, _>).Values
                    |> Seq.reduce Seq.append
                let foldInMaximumLevelIndices testVariableIndexToMaximumLevelIndexMap
                                              (keyValuePair: KeyValuePair<_, _>)  =
                    let testVariableIndex =
                        keyValuePair.Key
                    let testVariableLevelIndex =
                        keyValuePair.Value
                    match testVariableLevelIndex with
                        Level testVariableLevelIndex ->
                            match Map.tryFind testVariableIndex testVariableIndexToMaximumLevelIndexMap with
                                Some previousTestVariableLevelIndex ->
                                    if previousTestVariableLevelIndex < testVariableLevelIndex
                                    then Map.add testVariableIndex testVariableLevelIndex testVariableIndexToMaximumLevelIndexMap
                                    else testVariableIndexToMaximumLevelIndexMap
                              | _ ->
                                    Map.add testVariableIndex testVariableLevelIndex testVariableIndexToMaximumLevelIndexMap
                       | _ ->
                            testVariableIndexToMaximumLevelIndexMap
<<<<<<< HEAD
                let foldInMaximumLevelIndices testVariableIndexToMaximumLevelIndexMap result =
                    Map.fold foldInMaximumLevelIndices testVariableIndexToMaximumLevelIndexMap result
=======
                let foldInMaximumLevelIndices testVariableIndexToMaximumLevelIndexMap (result: IDictionary<_, _>) =
                    Seq.fold foldInMaximumLevelIndices testVariableIndexToMaximumLevelIndexMap result
>>>>>>> beaf923e
                let testVariableIndexToMaximumLevelIndexMap =
                    Seq.fold foldInMaximumLevelIndices Map.empty results
                let observedNumberOfLevelsMap =
                    Map.map (fun _ maximumTestVariableLevelIndex ->
                                uint32 maximumTestVariableLevelIndex + 1u)
                            testVariableIndexToMaximumLevelIndexMap
                let observedNumberOfLevels =
                    observedNumberOfLevelsMap
                    |> Map.toList
                    |> List.map snd

                let shouldBeTrue =
                    observedNumberOfLevels = testVariableLevelCounts

                Assert.IsTrue shouldBeTrue

                for result in results do
                    for entry in result do
                        let testVariableIndex = entry.Key
                        let testVariableLevelIndex = entry.Value
                        match testVariableLevelIndex with
                            Level _ ->
                                if associationFromTestVariableIndexToInterleavedTestVariableIndices.ContainsKey testVariableIndex
                                then let interleavedTestVariableIndices =
                                        associationFromTestVariableIndexToInterleavedTestVariableIndices.FindAll testVariableIndex
                                     for interleavedTestVariable in interleavedTestVariableIndices do
                                        let shouldBeTrue =
                                            result.[interleavedTestVariable] = Exclusion
                                        Assert.IsTrue shouldBeTrue
                          | _ ->
                                ()
            let timeAtEnd = DateTime.Now
            printf "**** TIME FOR TEST: %A\n" (timeAtEnd - timeAtStart)
            Assert.IsTrue !didTheSingleTestVariableEdgeCase

<|MERGE_RESOLUTION|>--- conflicted
+++ resolved
@@ -1,471 +1,453 @@
-﻿namespace NTestCaseBuilder.Tests
-
-    open NUnit.Framework
-
-    open SageSerpent.Infrastructure
-    open SageSerpent.Infrastructure.ListExtensions
-    open SageSerpent.Infrastructure.RandomExtensions
-    open SageSerpent.Infrastructure.OptionExtensions
-    open NTestCaseBuilder
-    open System
-    open System.Windows.Forms
-    open System.Collections.Generic
-    open Microsoft.FSharp.Collections
-
-    type DistributionModeWrtInterleavingNode =
-            BetweenSiblingSubtrees
-          | WithinOnlyASingleSubtree
-
-    [<TestFixture>]
-    type NodeTestFixture () =
-        let dumpTree tree =
-            let form = new Form ()
-            form.AutoSizeMode <- AutoSizeMode.GrowOnly
-            form.AutoSize <- true
-            let treeView = new TreeView ()
-            form.Controls.Add treeView
-            treeView.Dock <- DockStyle.Fill
-            let treeGuiNode = TreeNode ()
-            treeView.Nodes.Add treeGuiNode |> ignore
-            let rec dumpNode node (treeGuiNode: TreeNode) =
-                match node with
-                    TestVariableNode levels ->
-                        let subtreeGuiNode =
-                            TreeNode ("TestVariableNode\n" + sprintf "%A" levels)
-                        treeGuiNode.Nodes.Add subtreeGuiNode |> ignore
-                  | SingletonNode testCase ->
-                        let subtreeGuiNode =
-                            TreeNode ("SingletonNode\n" + sprintf "%A" testCase)
-                        treeGuiNode.Nodes.Add subtreeGuiNode |> ignore
-                  | InterleavingNode subtrees ->
-                        let subtreeGuiNode =
-                            TreeNode ("InterleavingNode\n")
-                        treeGuiNode.Nodes.Add subtreeGuiNode |> ignore
-                        for subtree in subtrees do
-                            dumpNode subtree subtreeGuiNode
-                  | SynthesizingNode fixedCombinationOfSubtreeNodesForSynthesis ->
-                        let subtreeGuiNode =
-                            TreeNode ("SynthesizingNode\n")
-                        treeGuiNode.Nodes.Add subtreeGuiNode |> ignore
-                        for subtree in fixedCombinationOfSubtreeNodesForSynthesis.Nodes do
-                            dumpNode subtree subtreeGuiNode
-            dumpNode tree treeGuiNode
-            treeView.ExpandAll ()
-            form.ShowDialog () |> ignore
-
-        let dumpTestVectorRepresentation testVectorRepresentation =
-            printf "**************************\n"
-            testVectorRepresentation
-            |> Map.iter (fun testVariableIndex level ->
-                            printf "Level: %d, " testVariableIndex
-                            match level with
-                                Some actualLevel ->
-                                    printf "value: %A.\n" actualLevel
-                              | None ->
-                                    printf "sentinel for an interleaved situation.\n")
-
-        let maximumNumberOfTrackedTestVariables = 4u
-        let maximumNumberOfTestLevelsForATestVariable = 3u
-        let maximumNumberOfSubtreeHeadsPerAncestorNode = 5u
-        let maximumDepthOfSubtreeWithOneOrNoTrackedTestVariables = 1u
-        let maximumStrengthOfTestVariableCombinationAllowed = 30u
-        let randomBehaviourSeed = 23
-
-        let createTreesTopDownAndHandEachOffToTest distributionModeWrtInterleavingNode testHandoff =
-            let randomBehaviour = Random randomBehaviourSeed
-            let didTheSingleTestVariableEdgeCase = ref false
-            let timeAtStart = DateTime.Now
-            for treeNumber in 1u .. 100u do
-                let numberOfTrackedTestVariables = randomBehaviour.ChooseAnyNumberFromOneTo maximumNumberOfTrackedTestVariables
-                if numberOfTrackedTestVariables = 1u
-                then didTheSingleTestVariableEdgeCase := true
-                let trackedTestVariableToNumberOfLevelsMap =
-                    Map.ofList (List.init (int32 numberOfTrackedTestVariables)
-                                           (fun testVariable -> testVariable, randomBehaviour.ChooseAnyNumberFromOneTo maximumNumberOfTestLevelsForATestVariable))
-                let rec createTree distributionModeWrtInterleavingNode
-                                   previousTrackedTestVariablesIndexedByTestVariable
-                                   indexForRightmostTrackedTestVariable
-                                   numberOfTrackedTestVariables
-                                   maximumDepthOfSubtreeWithOneOrNoTrackedTestVariables =
-                    let thinkAboutTerminatingRecursion = numberOfTrackedTestVariables <= 1u
-                    if randomBehaviour.HeadsItIs () && thinkAboutTerminatingRecursion
-                       || maximumDepthOfSubtreeWithOneOrNoTrackedTestVariables = 0u
-                    then if numberOfTrackedTestVariables = 1u
-                         then TestVariableNode ([|for _ in 1u .. trackedTestVariableToNumberOfLevelsMap.[int32 indexForRightmostTrackedTestVariable] do
-                                                    yield box ()|])
-                              , Some indexForRightmostTrackedTestVariable :: previousTrackedTestVariablesIndexedByTestVariable
-                              , indexForRightmostTrackedTestVariable + 1u
-                         else // TODO: add in a synthesizing node with no subtrees as an occasional alternative here.
-                              TestVariableNode ([|for _ in 1u .. randomBehaviour.ChooseAnyNumberFromOneTo maximumNumberOfTestLevelsForATestVariable do
-                                                    yield box ()|])
-                              , None :: previousTrackedTestVariablesIndexedByTestVariable
-                              , indexForRightmostTrackedTestVariable
-                    else let allOnOneSubtreeDistributionMaker numberOfSubtrees numberOfTrackedTestVariables =
-                            let choice =
-                                randomBehaviour.ChooseAnyNumberFromOneTo numberOfSubtrees
-                            [for counter in 1u .. numberOfSubtrees do
-                                if counter = choice
-                                then yield numberOfTrackedTestVariables
-                                else yield 0u]
-                         let arbitrarilySpreadAcrossSubtreesDistributionMaker numberOfSubtrees numberOfTrackedTestVariables =
-                            if numberOfSubtrees = 1u
-                            then [numberOfTrackedTestVariables]
-                            else let pickRandomlyAllowingRepetitionOfChoices sums =
-                                    let sums
-                                        = List.toArray sums
-                                    List.ofArray [|for _ in 1u .. numberOfSubtrees - 1u do
-                                                        yield sums.[int32 (randomBehaviour.ChooseAnyNumberFromZeroToOneLessThan (uint32 sums.Length))]|]
-                                 let selectedSumsIncludingNumberOfTrackedTestVariables =
-                                    List.append (pickRandomlyAllowingRepetitionOfChoices [0u .. numberOfTrackedTestVariables]
-                                                 |> List.sort) [numberOfTrackedTestVariables]
-                                 let firstSum
-                                    = List.head selectedSumsIncludingNumberOfTrackedTestVariables
-                                 let leadingSumAndSubsequentDifferences =
-                                    firstSum :: ((Seq.pairwise selectedSumsIncludingNumberOfTrackedTestVariables)
-                                                 |> Seq.map (function first, second -> second - first)
-                                                 |> List.ofSeq)
-                                 randomBehaviour.Shuffle leadingSumAndSubsequentDifferences
-                                 |> List.ofArray
-                         let distributionMakerForSynthesizingNodes =
-                            // The following definition looks as if it is transposed - but it is not: the
-                            // modes being matched refer to *interleaving* nodes. The crucial point here
-                            // is that we want to avoid accidently separating test variables down subtrees
-                            // of synthesizing nodes when we are trying to force them to be spread across
-                            // subtrees of interleaving nodes.
-                            match distributionModeWrtInterleavingNode with
-                                BetweenSiblingSubtrees -> allOnOneSubtreeDistributionMaker
-                              | WithinOnlyASingleSubtree -> arbitrarilySpreadAcrossSubtreesDistributionMaker
-                         let distributionMakerForInterleavedNodes numberOfSubtrees numberOfTrackedTestVariables =
-                            match distributionModeWrtInterleavingNode with
-                                BetweenSiblingSubtrees when numberOfSubtrees > 1u ->
-                                    if numberOfTrackedTestVariables > 1u
-                                    then let rec incrementOneOfTheEntriesWithoutPuttingAllOfTheTrackedVariablesInOneSubtree distribution =
-                                            match distribution with
-                                                [] -> raise (InternalAssertionViolationException "Either given an empty distribution or one with too high a limit.")
-                                              | head :: tail -> if head + 1u = numberOfTrackedTestVariables
-                                                                then head :: incrementOneOfTheEntriesWithoutPuttingAllOfTheTrackedVariablesInOneSubtree tail
-                                                                else head + 1u :: tail
-                                         incrementOneOfTheEntriesWithoutPuttingAllOfTheTrackedVariablesInOneSubtree
-                                            (arbitrarilySpreadAcrossSubtreesDistributionMaker numberOfSubtrees (numberOfTrackedTestVariables - 1u))
-                                    else arbitrarilySpreadAcrossSubtreesDistributionMaker numberOfSubtrees numberOfTrackedTestVariables
-                              | _ -> allOnOneSubtreeDistributionMaker numberOfSubtrees numberOfTrackedTestVariables
-                         let generateNode nodeFactory
-                                          distributionMaker =
-                            let numberOfSubtrees =
-                                randomBehaviour.ChooseAnyNumberFromOneTo maximumNumberOfSubtreeHeadsPerAncestorNode
-                            let gatherSubtree numberOfTrackedVariables
-                                              (previouslyGatheredSubtrees
-                                               , previousTrackedTestVariablesIndexedByTestVariable
-                                               , indexForRightmostTrackedTestVariable) =
-                                let subtree
-                                    , trackedTestVariablesIndexedByTestVariable
-                                    , maximumTrackingVariableIndexFromSubtree =
-                                    createTree distributionModeWrtInterleavingNode
-                                               previousTrackedTestVariablesIndexedByTestVariable
-                                               indexForRightmostTrackedTestVariable
-                                               numberOfTrackedVariables
-                                               (if thinkAboutTerminatingRecursion
-                                                then maximumDepthOfSubtreeWithOneOrNoTrackedTestVariables - 1u
-                                                else maximumDepthOfSubtreeWithOneOrNoTrackedTestVariables)
-                                subtree :: previouslyGatheredSubtrees
-                                , trackedTestVariablesIndexedByTestVariable
-                                , maximumTrackingVariableIndexFromSubtree
-                            let distributionOfNumberOfTrackedTestVariablesForEachSubtree =
-                                distributionMaker numberOfSubtrees numberOfTrackedTestVariables
-                            let subtrees
-                                , trackedTestVariablesIndexedByTestVariable
-                                , maximumTrackingVariableIndex =
-                                    List.foldBack gatherSubtree distributionOfNumberOfTrackedTestVariablesForEachSubtree ([], previousTrackedTestVariablesIndexedByTestVariable, indexForRightmostTrackedTestVariable)
-                                    // NOTE: this is why the test variable indices increase from right to left across subtrees.
-                            nodeFactory subtrees
-                            , trackedTestVariablesIndexedByTestVariable
-                            , maximumTrackingVariableIndex
-                         if randomBehaviour.HeadsItIs ()
-                         then generateNode (fun subtrees -> InterleavingNode subtrees)
-                                           distributionMakerForInterleavedNodes
-                         else generateNode (fun subtrees -> Node.CreateSynthesizingNode subtrees
-                                                                                        BargainBasement.IdentityFunctionDelegate)
-                                           distributionMakerForSynthesizingNodes
-                let tree
-                    , trackedTestVariablesIndexedByTestVariable
-                    , _ =
-                    createTree distributionModeWrtInterleavingNode
-                               []
-                               0u
-                               numberOfTrackedTestVariables
-                               maximumDepthOfSubtreeWithOneOrNoTrackedTestVariables
-                let trackedTestVariablesIndexedByTestVariable =
-                    trackedTestVariablesIndexedByTestVariable
-                    |> Array.ofList
-                let maximumStrengthOfTestVariableCombination =
-                    tree.MaximumStrengthOfTestVariableCombination
-                if maximumStrengthOfTestVariableCombination < maximumStrengthOfTestVariableCombinationAllowed
-                then //printf "Number of test variables: %d\nNumber of levels overall: %d\nMaximum strength: %d\n\n"
-                     //       tree.CountTestVariables
-                     //       tree.SumLevelCountsFromAllTestVariables
-                     //       tree.MaximumStrengthOfTestVariableCombination
-                     //dumpTree tree
-                     printf "Tree #%u\n" treeNumber
-                     let results,
-                         _ =
-                        tree.AssociationFromStrengthToPartialTestVectorRepresentations numberOfTrackedTestVariables
-                     let resultsWithOnlyLevelIndicesFromTrackedTestVariablesCombinedAtDesiredStrength =
-                        let maximumStrengthFromResults =
-                            results
-                            |> Map.toSeq
-                            |> Seq.map fst
-                            |> Seq.max
-                        let resultsAtDesiredStrength =
-                            if numberOfTrackedTestVariables = maximumStrengthFromResults
-                            then
-                                results.[numberOfTrackedTestVariables]
-                            else
-                                if numberOfTrackedTestVariables > maximumStrengthFromResults
-                                then
-                                    Seq.empty
-                                else
-                                    raise (InternalAssertionViolationException
-                                            "The maximum requested strength of combination is the number of tracked variables, but there are higher strength results.")
-                        let extractLevelIndicesFromTrackedTestVariablesOnly testVectorRepresentation =
-                            let testVectorRepresentationForTrackedVariablesOnly =
-<<<<<<< HEAD
-                                    Map.foldBack (fun testVariableIndex level partialResult ->
-=======
-                                    Seq.fold (fun partialResult
-                                                  (keyValuePair: KeyValuePair<_, _>) ->
-                                                    let testVariableIndex =
-                                                        keyValuePair.Key
-                                                    let level =
-                                                        keyValuePair.Value
->>>>>>> beaf923e
-                                                    match level with
-                                                        Level testVariableLevelIndex ->
-                                                            match trackedTestVariablesIndexedByTestVariable.[int32 testVariableIndex] with
-                                                                Some trackedTestVariableIndex ->
-                                                                    (trackedTestVariableIndex, testVariableLevelIndex)
-<<<<<<< HEAD
-                                                                     :: partialResult
-                                                              | _ ->
-                                                                    partialResult
-                                                      | _ ->
-                                                            partialResult)
-                                                 testVectorRepresentation []
-=======
-                                                                        :: partialResult
-                                                                | _ ->
-                                                                    partialResult
-                                                        | _ ->
-                                                            partialResult)
-                                              [] testVectorRepresentation
-                                    |> List.rev
->>>>>>> beaf923e
-                            testVectorRepresentationForTrackedVariablesOnly
-                            |> Map.ofList  // Sort by the tracked test variable index - hence the roundtrip from list -> map -> list!
-                            |> Map.toList
-                            |> List.map snd
-                        resultsAtDesiredStrength
-                        |> Seq.map extractLevelIndicesFromTrackedTestVariablesOnly
-                        |> Seq.filter (fun levelIndices -> uint32 levelIndices.Length = numberOfTrackedTestVariables)
-                        |> Set.ofSeq
-                     testHandoff tree trackedTestVariableToNumberOfLevelsMap resultsWithOnlyLevelIndicesFromTrackedTestVariablesCombinedAtDesiredStrength
-                else printf "Rejected tree of strength %d as it would take too long!\n" maximumStrengthOfTestVariableCombination
-            let timeAtEnd = DateTime.Now
-            printf "**** TIME FOR TEST: %A\n" (timeAtEnd - timeAtStart)
-            Assert.IsTrue !didTheSingleTestVariableEdgeCase
-
-        let maximumNumberOfTestVariables = 20u
-
-        let maximumStrengthOfCombination = 6u
-
-        [<Test>]
-        member this.TestThatARandomlyChosenNCombinationOfTestVariablesIsCoveredInTermsOfCrossProductOfLevels () =
-            let testHandoff tree
-                            trackedTestVariableToNumberOfLevelsMap
-                            resultsWithOnlyLevelIndicesFromTrackedTestVariablesCombinedAtDesiredStrength =
-                let crossProductOfLevelIndices =
-                    Map.foldBack (fun _ numberOfLevels partialResult ->
-                                    [0 .. int32 numberOfLevels - 1] :: partialResult)
-                                 trackedTestVariableToNumberOfLevelsMap []
-                    |> List.CrossProduct
-                    |> Set.ofSeq
-                let shouldBeTrue =
-                    resultsWithOnlyLevelIndicesFromTrackedTestVariablesCombinedAtDesiredStrength = crossProductOfLevelIndices
-                if not shouldBeTrue
-                then dumpTree tree
-                Assert.IsTrue shouldBeTrue
-            createTreesTopDownAndHandEachOffToTest WithinOnlyASingleSubtree testHandoff
-
-        [<Test>]
-        member this.TestThatARandomlyChosenNCombinationOfTestVariablesSpanningSubtreesOfAnInterleavingNodeIsForbidden () =
-            let testHandoff tree
-                            trackedTestVariableToNumberOfLevelsMap
-                            resultsWithOnlyLevelIndicesFromTrackedTestVariablesCombinedAtDesiredStrength =
-                if (trackedTestVariableToNumberOfLevelsMap: Map<_, _>).Count > 1
-                then let shouldBeTrue =
-                        Set.isEmpty resultsWithOnlyLevelIndicesFromTrackedTestVariablesCombinedAtDesiredStrength
-                     if not shouldBeTrue
-                     then dumpTree tree
-                     Assert.IsTrue shouldBeTrue
-            createTreesTopDownAndHandEachOffToTest BetweenSiblingSubtrees testHandoff
-
-        [<Test>]
-        member this.TestCorrectnessOfTestVariableLevelIndicesAndThatASentinelLevelValueIsCreatedForInterleavedVariableIndicesNotChosenInACombination () =
-            let randomBehaviour = Random randomBehaviourSeed
-            let didTheSingleTestVariableEdgeCase = ref false
-            let timeAtStart = DateTime.Now
-            for treeNumber in 1u .. 100u do
-                let rec workUpToTreeRootByMakingNewSubtreeRoots accumulatingInterleavedTestVariableIndexPairs
-                                                                nodeAndItsSpannedTestVariableIndicesPairs =
-                    let numberOfNodes =
-                        uint32 (List.length nodeAndItsSpannedTestVariableIndicesPairs)
-                    match numberOfNodes with
-                        0u ->
-                            raise (InternalAssertionViolationException "Internal failure in test - should have at least one node.")
-                      | 1u ->
-                            nodeAndItsSpannedTestVariableIndicesPairs
-                            , accumulatingInterleavedTestVariableIndexPairs
-                      | _ ->
-                            let numberOfSubtreeRoots =
-                                randomBehaviour.ChooseAnyNumberFromOneTo (numberOfNodes - 1u)
-                            let groupsForSubtreeRoots =
-                                BargainBasement.PartitionItemsIntoSubgroupsOfRandomNonZeroLength nodeAndItsSpannedTestVariableIndicesPairs
-                                                                                                 numberOfSubtreeRoots
-                                                                                                 randomBehaviour
-                            let whetherInterleavedNodeChoices =
-                                groupsForSubtreeRoots
-                                |> List.map (fun _ -> randomBehaviour.HeadsItIs ())
-                            let chooseAPairOfInterleavedTestVariableIndices (nodeAndItsSpannedTestVariableIndicesPairs
-                                                                             , whetherInterleavedNodeChoice) =
-                                if whetherInterleavedNodeChoice
-                                   && List.length nodeAndItsSpannedTestVariableIndicesPairs > 1
-                                then let testVariableIndicesChosenFromSeparateSpans =
-                                        nodeAndItsSpannedTestVariableIndicesPairs
-                                        |> List.map (snd >> randomBehaviour.ChooseOneOf)
-                                     let chosenPair =
-                                        randomBehaviour.ChooseSeveralOf (testVariableIndicesChosenFromSeparateSpans, 2u)
-                                     Some (chosenPair.[0], chosenPair.[1])
-                                else None
-                            let chosenPairsOfInterleavedTestVariableIndices =
-                                (List.zip groupsForSubtreeRoots whetherInterleavedNodeChoices)
-                                |> List.map chooseAPairOfInterleavedTestVariableIndices
-                                |> Option<_>.GetFromMany
-                            let subtreeRootFromSpannedNodes (nodeAndItsSpannedTestVariableIndicesPairs
-                                                             , whetherInterleavedNodeChoice) =
-                                if List.length nodeAndItsSpannedTestVariableIndicesPairs = 1
-                                then List.head nodeAndItsSpannedTestVariableIndicesPairs    // Pass up 'as is' to the next level: this way we can get
-                                                                                            // variable-length paths from the overall root down to
-                                                                                            // the test variable leaves.
-                                else let nodes =
-                                        nodeAndItsSpannedTestVariableIndicesPairs
-                                        |> List.map fst
-                                     let spannedTestVariableIndices =
-                                        nodeAndItsSpannedTestVariableIndicesPairs
-                                        |> List.map snd
-                                        |> List.concat
-                                     (if whetherInterleavedNodeChoice
-                                      then InterleavingNode nodes
-                                      else Node.CreateSynthesizingNode nodes
-                                                                       BargainBasement.IdentityFunctionDelegate)
-                                     , spannedTestVariableIndices
-                            let nextLevelOfNodeAndItsSpannedTestVariableIndicesPairs =
-                                (List.zip groupsForSubtreeRoots whetherInterleavedNodeChoices)
-                                |> List.map subtreeRootFromSpannedNodes
-                            workUpToTreeRootByMakingNewSubtreeRoots (List.append chosenPairsOfInterleavedTestVariableIndices
-                                                                                 accumulatingInterleavedTestVariableIndexPairs)
-                                                                    nextLevelOfNodeAndItsSpannedTestVariableIndicesPairs
-                let testVariableIndices =
-                       List.init (int32 (randomBehaviour.ChooseAnyNumberFromOneTo maximumNumberOfTestVariables))
-                                 (fun testVariableIndex ->
-                                    uint32 testVariableIndex)
-                if testVariableIndices.Length = 1
-                then didTheSingleTestVariableEdgeCase := true
-                let testVariableNodes
-                    , testVariableLevelCounts =
-                    testVariableIndices
-                    |> List.map (fun testVariableIndex ->
-                                    let testVariableLevelCount =
-                                        randomBehaviour.ChooseAnyNumberFromOneTo maximumNumberOfTestLevelsForATestVariable
-                                    TestVariableNode [|for _ in [1u .. testVariableLevelCount] do
-                                                                yield box ()|]
-                                    , testVariableLevelCount)
-                    |> List.unzip
-                let nodeAndItsSpannedTestVariableIndicesPairs,
-                    interleavedTestVariableIndexPairs =
-                        List.zip testVariableNodes
-                                 (testVariableIndices
-                                  |> List.map (fun testVariableIndex -> [testVariableIndex]))
-                        |> workUpToTreeRootByMakingNewSubtreeRoots []
-                let reversedInterleavedTestVariableIndexPairs = // Interleaving is bidrectional, so create reverse pairs in preparation
-                                                                // for creation of a one-way association below.
-                    interleavedTestVariableIndexPairs
-                    |> List.map (function first, second -> second, first)
-                let tree =
-                    fst (List.head nodeAndItsSpannedTestVariableIndicesPairs)
-                let associationFromTestVariableIndexToInterleavedTestVariableIndices =
-                    HashMultiMap (List.append interleavedTestVariableIndexPairs reversedInterleavedTestVariableIndexPairs, HashIdentity.Structural)
-                printf "Tree #%u\n" treeNumber
-                let results =
-                    (tree.AssociationFromStrengthToPartialTestVectorRepresentations (min tree.MaximumStrengthOfTestVariableCombination
-                                                                                        maximumStrengthOfCombination)
-                     |> fst
-                     :> IDictionary<_, _>).Values
-                    |> Seq.reduce Seq.append
-                let foldInMaximumLevelIndices testVariableIndexToMaximumLevelIndexMap
-                                              (keyValuePair: KeyValuePair<_, _>)  =
-                    let testVariableIndex =
-                        keyValuePair.Key
-                    let testVariableLevelIndex =
-                        keyValuePair.Value
-                    match testVariableLevelIndex with
-                        Level testVariableLevelIndex ->
-                            match Map.tryFind testVariableIndex testVariableIndexToMaximumLevelIndexMap with
-                                Some previousTestVariableLevelIndex ->
-                                    if previousTestVariableLevelIndex < testVariableLevelIndex
-                                    then Map.add testVariableIndex testVariableLevelIndex testVariableIndexToMaximumLevelIndexMap
-                                    else testVariableIndexToMaximumLevelIndexMap
-                              | _ ->
-                                    Map.add testVariableIndex testVariableLevelIndex testVariableIndexToMaximumLevelIndexMap
-                       | _ ->
-                            testVariableIndexToMaximumLevelIndexMap
-<<<<<<< HEAD
-                let foldInMaximumLevelIndices testVariableIndexToMaximumLevelIndexMap result =
-                    Map.fold foldInMaximumLevelIndices testVariableIndexToMaximumLevelIndexMap result
-=======
-                let foldInMaximumLevelIndices testVariableIndexToMaximumLevelIndexMap (result: IDictionary<_, _>) =
-                    Seq.fold foldInMaximumLevelIndices testVariableIndexToMaximumLevelIndexMap result
->>>>>>> beaf923e
-                let testVariableIndexToMaximumLevelIndexMap =
-                    Seq.fold foldInMaximumLevelIndices Map.empty results
-                let observedNumberOfLevelsMap =
-                    Map.map (fun _ maximumTestVariableLevelIndex ->
-                                uint32 maximumTestVariableLevelIndex + 1u)
-                            testVariableIndexToMaximumLevelIndexMap
-                let observedNumberOfLevels =
-                    observedNumberOfLevelsMap
-                    |> Map.toList
-                    |> List.map snd
-
-                let shouldBeTrue =
-                    observedNumberOfLevels = testVariableLevelCounts
-
-                Assert.IsTrue shouldBeTrue
-
-                for result in results do
-                    for entry in result do
-                        let testVariableIndex = entry.Key
-                        let testVariableLevelIndex = entry.Value
-                        match testVariableLevelIndex with
-                            Level _ ->
-                                if associationFromTestVariableIndexToInterleavedTestVariableIndices.ContainsKey testVariableIndex
-                                then let interleavedTestVariableIndices =
-                                        associationFromTestVariableIndexToInterleavedTestVariableIndices.FindAll testVariableIndex
-                                     for interleavedTestVariable in interleavedTestVariableIndices do
-                                        let shouldBeTrue =
-                                            result.[interleavedTestVariable] = Exclusion
-                                        Assert.IsTrue shouldBeTrue
-                          | _ ->
-                                ()
-            let timeAtEnd = DateTime.Now
-            printf "**** TIME FOR TEST: %A\n" (timeAtEnd - timeAtStart)
-            Assert.IsTrue !didTheSingleTestVariableEdgeCase
-
+﻿namespace NTestCaseBuilder.Tests
+
+    open NUnit.Framework
+
+    open SageSerpent.Infrastructure
+    open SageSerpent.Infrastructure.ListExtensions
+    open SageSerpent.Infrastructure.RandomExtensions
+    open SageSerpent.Infrastructure.OptionExtensions
+    open NTestCaseBuilder
+    open System
+    open System.Windows.Forms
+    open System.Collections.Generic
+    open Microsoft.FSharp.Collections
+
+    type DistributionModeWrtInterleavingNode =
+            BetweenSiblingSubtrees
+          | WithinOnlyASingleSubtree
+
+    [<TestFixture>]
+    type NodeTestFixture () =
+        let dumpTree tree =
+            let form = new Form ()
+            form.AutoSizeMode <- AutoSizeMode.GrowOnly
+            form.AutoSize <- true
+            let treeView = new TreeView ()
+            form.Controls.Add treeView
+            treeView.Dock <- DockStyle.Fill
+            let treeGuiNode = TreeNode ()
+            treeView.Nodes.Add treeGuiNode |> ignore
+            let rec dumpNode node (treeGuiNode: TreeNode) =
+                match node with
+                    TestVariableNode levels ->
+                        let subtreeGuiNode =
+                            TreeNode ("TestVariableNode\n" + sprintf "%A" levels)
+                        treeGuiNode.Nodes.Add subtreeGuiNode |> ignore
+                  | SingletonNode testCase ->
+                        let subtreeGuiNode =
+                            TreeNode ("SingletonNode\n" + sprintf "%A" testCase)
+                        treeGuiNode.Nodes.Add subtreeGuiNode |> ignore
+                  | InterleavingNode subtrees ->
+                        let subtreeGuiNode =
+                            TreeNode ("InterleavingNode\n")
+                        treeGuiNode.Nodes.Add subtreeGuiNode |> ignore
+                        for subtree in subtrees do
+                            dumpNode subtree subtreeGuiNode
+                  | SynthesizingNode fixedCombinationOfSubtreeNodesForSynthesis ->
+                        let subtreeGuiNode =
+                            TreeNode ("SynthesizingNode\n")
+                        treeGuiNode.Nodes.Add subtreeGuiNode |> ignore
+                        for subtree in fixedCombinationOfSubtreeNodesForSynthesis.Nodes do
+                            dumpNode subtree subtreeGuiNode
+            dumpNode tree treeGuiNode
+            treeView.ExpandAll ()
+            form.ShowDialog () |> ignore
+
+        let dumpTestVectorRepresentation testVectorRepresentation =
+            printf "**************************\n"
+            testVectorRepresentation
+            |> Map.iter (fun testVariableIndex level ->
+                            printf "Level: %d, " testVariableIndex
+                            match level with
+                                Some actualLevel ->
+                                    printf "value: %A.\n" actualLevel
+                              | None ->
+                                    printf "sentinel for an interleaved situation.\n")
+
+        let maximumNumberOfTrackedTestVariables = 4u
+        let maximumNumberOfTestLevelsForATestVariable = 3u
+        let maximumNumberOfSubtreeHeadsPerAncestorNode = 5u
+        let maximumDepthOfSubtreeWithOneOrNoTrackedTestVariables = 1u
+        let maximumStrengthOfTestVariableCombinationAllowed = 30u
+        let randomBehaviourSeed = 23
+
+        let createTreesTopDownAndHandEachOffToTest distributionModeWrtInterleavingNode testHandoff =
+            let randomBehaviour = Random randomBehaviourSeed
+            let didTheSingleTestVariableEdgeCase = ref false
+            let timeAtStart = DateTime.Now
+            for treeNumber in 1u .. 100u do
+                let numberOfTrackedTestVariables = randomBehaviour.ChooseAnyNumberFromOneTo maximumNumberOfTrackedTestVariables
+                if numberOfTrackedTestVariables = 1u
+                then didTheSingleTestVariableEdgeCase := true
+                let trackedTestVariableToNumberOfLevelsMap =
+                    Map.ofList (List.init (int32 numberOfTrackedTestVariables)
+                                           (fun testVariable -> testVariable, randomBehaviour.ChooseAnyNumberFromOneTo maximumNumberOfTestLevelsForATestVariable))
+                let rec createTree distributionModeWrtInterleavingNode
+                                   previousTrackedTestVariablesIndexedByTestVariable
+                                   indexForRightmostTrackedTestVariable
+                                   numberOfTrackedTestVariables
+                                   maximumDepthOfSubtreeWithOneOrNoTrackedTestVariables =
+                    let thinkAboutTerminatingRecursion = numberOfTrackedTestVariables <= 1u
+                    if randomBehaviour.HeadsItIs () && thinkAboutTerminatingRecursion
+                       || maximumDepthOfSubtreeWithOneOrNoTrackedTestVariables = 0u
+                    then if numberOfTrackedTestVariables = 1u
+                         then TestVariableNode ([|for _ in 1u .. trackedTestVariableToNumberOfLevelsMap.[int32 indexForRightmostTrackedTestVariable] do
+                                                    yield box ()|])
+                              , Some indexForRightmostTrackedTestVariable :: previousTrackedTestVariablesIndexedByTestVariable
+                              , indexForRightmostTrackedTestVariable + 1u
+                         else // TODO: add in a synthesizing node with no subtrees as an occasional alternative here.
+                              TestVariableNode ([|for _ in 1u .. randomBehaviour.ChooseAnyNumberFromOneTo maximumNumberOfTestLevelsForATestVariable do
+                                                    yield box ()|])
+                              , None :: previousTrackedTestVariablesIndexedByTestVariable
+                              , indexForRightmostTrackedTestVariable
+                    else let allOnOneSubtreeDistributionMaker numberOfSubtrees numberOfTrackedTestVariables =
+                            let choice =
+                                randomBehaviour.ChooseAnyNumberFromOneTo numberOfSubtrees
+                            [for counter in 1u .. numberOfSubtrees do
+                                if counter = choice
+                                then yield numberOfTrackedTestVariables
+                                else yield 0u]
+                         let arbitrarilySpreadAcrossSubtreesDistributionMaker numberOfSubtrees numberOfTrackedTestVariables =
+                            if numberOfSubtrees = 1u
+                            then [numberOfTrackedTestVariables]
+                            else let pickRandomlyAllowingRepetitionOfChoices sums =
+                                    let sums
+                                        = List.toArray sums
+                                    List.ofArray [|for _ in 1u .. numberOfSubtrees - 1u do
+                                                        yield sums.[int32 (randomBehaviour.ChooseAnyNumberFromZeroToOneLessThan (uint32 sums.Length))]|]
+                                 let selectedSumsIncludingNumberOfTrackedTestVariables =
+                                    List.append (pickRandomlyAllowingRepetitionOfChoices [0u .. numberOfTrackedTestVariables]
+                                                 |> List.sort) [numberOfTrackedTestVariables]
+                                 let firstSum
+                                    = List.head selectedSumsIncludingNumberOfTrackedTestVariables
+                                 let leadingSumAndSubsequentDifferences =
+                                    firstSum :: ((Seq.pairwise selectedSumsIncludingNumberOfTrackedTestVariables)
+                                                 |> Seq.map (function first, second -> second - first)
+                                                 |> List.ofSeq)
+                                 randomBehaviour.Shuffle leadingSumAndSubsequentDifferences
+                                 |> List.ofArray
+                         let distributionMakerForSynthesizingNodes =
+                            // The following definition looks as if it is transposed - but it is not: the
+                            // modes being matched refer to *interleaving* nodes. The crucial point here
+                            // is that we want to avoid accidently separating test variables down subtrees
+                            // of synthesizing nodes when we are trying to force them to be spread across
+                            // subtrees of interleaving nodes.
+                            match distributionModeWrtInterleavingNode with
+                                BetweenSiblingSubtrees -> allOnOneSubtreeDistributionMaker
+                              | WithinOnlyASingleSubtree -> arbitrarilySpreadAcrossSubtreesDistributionMaker
+                         let distributionMakerForInterleavedNodes numberOfSubtrees numberOfTrackedTestVariables =
+                            match distributionModeWrtInterleavingNode with
+                                BetweenSiblingSubtrees when numberOfSubtrees > 1u ->
+                                    if numberOfTrackedTestVariables > 1u
+                                    then let rec incrementOneOfTheEntriesWithoutPuttingAllOfTheTrackedVariablesInOneSubtree distribution =
+                                            match distribution with
+                                                [] -> raise (InternalAssertionViolationException "Either given an empty distribution or one with too high a limit.")
+                                              | head :: tail -> if head + 1u = numberOfTrackedTestVariables
+                                                                then head :: incrementOneOfTheEntriesWithoutPuttingAllOfTheTrackedVariablesInOneSubtree tail
+                                                                else head + 1u :: tail
+                                         incrementOneOfTheEntriesWithoutPuttingAllOfTheTrackedVariablesInOneSubtree
+                                            (arbitrarilySpreadAcrossSubtreesDistributionMaker numberOfSubtrees (numberOfTrackedTestVariables - 1u))
+                                    else arbitrarilySpreadAcrossSubtreesDistributionMaker numberOfSubtrees numberOfTrackedTestVariables
+                              | _ -> allOnOneSubtreeDistributionMaker numberOfSubtrees numberOfTrackedTestVariables
+                         let generateNode nodeFactory
+                                          distributionMaker =
+                            let numberOfSubtrees =
+                                randomBehaviour.ChooseAnyNumberFromOneTo maximumNumberOfSubtreeHeadsPerAncestorNode
+                            let gatherSubtree numberOfTrackedVariables
+                                              (previouslyGatheredSubtrees
+                                               , previousTrackedTestVariablesIndexedByTestVariable
+                                               , indexForRightmostTrackedTestVariable) =
+                                let subtree
+                                    , trackedTestVariablesIndexedByTestVariable
+                                    , maximumTrackingVariableIndexFromSubtree =
+                                    createTree distributionModeWrtInterleavingNode
+                                               previousTrackedTestVariablesIndexedByTestVariable
+                                               indexForRightmostTrackedTestVariable
+                                               numberOfTrackedVariables
+                                               (if thinkAboutTerminatingRecursion
+                                                then maximumDepthOfSubtreeWithOneOrNoTrackedTestVariables - 1u
+                                                else maximumDepthOfSubtreeWithOneOrNoTrackedTestVariables)
+                                subtree :: previouslyGatheredSubtrees
+                                , trackedTestVariablesIndexedByTestVariable
+                                , maximumTrackingVariableIndexFromSubtree
+                            let distributionOfNumberOfTrackedTestVariablesForEachSubtree =
+                                distributionMaker numberOfSubtrees numberOfTrackedTestVariables
+                            let subtrees
+                                , trackedTestVariablesIndexedByTestVariable
+                                , maximumTrackingVariableIndex =
+                                    List.foldBack gatherSubtree distributionOfNumberOfTrackedTestVariablesForEachSubtree ([], previousTrackedTestVariablesIndexedByTestVariable, indexForRightmostTrackedTestVariable)
+                                    // NOTE: this is why the test variable indices increase from right to left across subtrees.
+                            nodeFactory subtrees
+                            , trackedTestVariablesIndexedByTestVariable
+                            , maximumTrackingVariableIndex
+                         if randomBehaviour.HeadsItIs ()
+                         then generateNode (fun subtrees -> InterleavingNode subtrees)
+                                           distributionMakerForInterleavedNodes
+                         else generateNode (fun subtrees -> Node.CreateSynthesizingNode subtrees
+                                                                                        BargainBasement.IdentityFunctionDelegate)
+                                           distributionMakerForSynthesizingNodes
+                let tree
+                    , trackedTestVariablesIndexedByTestVariable
+                    , _ =
+                    createTree distributionModeWrtInterleavingNode
+                               []
+                               0u
+                               numberOfTrackedTestVariables
+                               maximumDepthOfSubtreeWithOneOrNoTrackedTestVariables
+                let trackedTestVariablesIndexedByTestVariable =
+                    trackedTestVariablesIndexedByTestVariable
+                    |> Array.ofList
+                let maximumStrengthOfTestVariableCombination =
+                    tree.MaximumStrengthOfTestVariableCombination
+                if maximumStrengthOfTestVariableCombination < maximumStrengthOfTestVariableCombinationAllowed
+                then //printf "Number of test variables: %d\nNumber of levels overall: %d\nMaximum strength: %d\n\n"
+                     //       tree.CountTestVariables
+                     //       tree.SumLevelCountsFromAllTestVariables
+                     //       tree.MaximumStrengthOfTestVariableCombination
+                     //dumpTree tree
+                     printf "Tree #%u\n" treeNumber
+                     let results,
+                         _ =
+                        tree.AssociationFromStrengthToPartialTestVectorRepresentations numberOfTrackedTestVariables
+                     let resultsWithOnlyLevelIndicesFromTrackedTestVariablesCombinedAtDesiredStrength =
+                        let maximumStrengthFromResults =
+                            results
+                            |> Map.toSeq
+                            |> Seq.map fst
+                            |> Seq.max
+                        let resultsAtDesiredStrength =
+                            if numberOfTrackedTestVariables = maximumStrengthFromResults
+                            then
+                                results.[numberOfTrackedTestVariables]
+                            else
+                                if numberOfTrackedTestVariables > maximumStrengthFromResults
+                                then
+                                    Seq.empty
+                                else
+                                    raise (InternalAssertionViolationException
+                                            "The maximum requested strength of combination is the number of tracked variables, but there are higher strength results.")
+                        let extractLevelIndicesFromTrackedTestVariablesOnly testVectorRepresentation =
+                            let testVectorRepresentationForTrackedVariablesOnly =
+                                    Seq.fold (fun partialResult
+                                                  (keyValuePair: KeyValuePair<_, _>) ->
+                                                    let testVariableIndex =
+                                                        keyValuePair.Key
+                                                    let level =
+                                                        keyValuePair.Value
+                                                    match level with
+                                                        Level testVariableLevelIndex ->
+                                                            match trackedTestVariablesIndexedByTestVariable.[int32 testVariableIndex] with
+                                                                Some trackedTestVariableIndex ->
+                                                                    (trackedTestVariableIndex, testVariableLevelIndex)
+                                                                        :: partialResult
+                                                                | _ ->
+                                                                    partialResult
+                                                        | _ ->
+                                                            partialResult)
+                                              [] testVectorRepresentation
+                                    |> List.rev
+                            testVectorRepresentationForTrackedVariablesOnly
+                            |> Map.ofList  // Sort by the tracked test variable index - hence the roundtrip from list -> map -> list!
+                            |> Map.toList
+                            |> List.map snd
+                        resultsAtDesiredStrength
+                        |> Seq.map extractLevelIndicesFromTrackedTestVariablesOnly
+                        |> Seq.filter (fun levelIndices -> uint32 levelIndices.Length = numberOfTrackedTestVariables)
+                        |> Set.ofSeq
+                     testHandoff tree trackedTestVariableToNumberOfLevelsMap resultsWithOnlyLevelIndicesFromTrackedTestVariablesCombinedAtDesiredStrength
+                else printf "Rejected tree of strength %d as it would take too long!\n" maximumStrengthOfTestVariableCombination
+            let timeAtEnd = DateTime.Now
+            printf "**** TIME FOR TEST: %A\n" (timeAtEnd - timeAtStart)
+            Assert.IsTrue !didTheSingleTestVariableEdgeCase
+
+        let maximumNumberOfTestVariables = 20u
+
+        let maximumStrengthOfCombination = 6u
+
+        [<Test>]
+        member this.TestThatARandomlyChosenNCombinationOfTestVariablesIsCoveredInTermsOfCrossProductOfLevels () =
+            let testHandoff tree
+                            trackedTestVariableToNumberOfLevelsMap
+                            resultsWithOnlyLevelIndicesFromTrackedTestVariablesCombinedAtDesiredStrength =
+                let crossProductOfLevelIndices =
+                    Map.foldBack (fun _ numberOfLevels partialResult ->
+                                    [0 .. int32 numberOfLevels - 1] :: partialResult)
+                                 trackedTestVariableToNumberOfLevelsMap []
+                    |> List.CrossProduct
+                    |> Set.ofSeq
+                let shouldBeTrue =
+                    resultsWithOnlyLevelIndicesFromTrackedTestVariablesCombinedAtDesiredStrength = crossProductOfLevelIndices
+                if not shouldBeTrue
+                then dumpTree tree
+                Assert.IsTrue shouldBeTrue
+            createTreesTopDownAndHandEachOffToTest WithinOnlyASingleSubtree testHandoff
+
+        [<Test>]
+        member this.TestThatARandomlyChosenNCombinationOfTestVariablesSpanningSubtreesOfAnInterleavingNodeIsForbidden () =
+            let testHandoff tree
+                            trackedTestVariableToNumberOfLevelsMap
+                            resultsWithOnlyLevelIndicesFromTrackedTestVariablesCombinedAtDesiredStrength =
+                if (trackedTestVariableToNumberOfLevelsMap: Map<_, _>).Count > 1
+                then let shouldBeTrue =
+                        Set.isEmpty resultsWithOnlyLevelIndicesFromTrackedTestVariablesCombinedAtDesiredStrength
+                     if not shouldBeTrue
+                     then dumpTree tree
+                     Assert.IsTrue shouldBeTrue
+            createTreesTopDownAndHandEachOffToTest BetweenSiblingSubtrees testHandoff
+
+        [<Test>]
+        member this.TestCorrectnessOfTestVariableLevelIndicesAndThatASentinelLevelValueIsCreatedForInterleavedVariableIndicesNotChosenInACombination () =
+            let randomBehaviour = Random randomBehaviourSeed
+            let didTheSingleTestVariableEdgeCase = ref false
+            let timeAtStart = DateTime.Now
+            for treeNumber in 1u .. 100u do
+                let rec workUpToTreeRootByMakingNewSubtreeRoots accumulatingInterleavedTestVariableIndexPairs
+                                                                nodeAndItsSpannedTestVariableIndicesPairs =
+                    let numberOfNodes =
+                        uint32 (List.length nodeAndItsSpannedTestVariableIndicesPairs)
+                    match numberOfNodes with
+                        0u ->
+                            raise (InternalAssertionViolationException "Internal failure in test - should have at least one node.")
+                      | 1u ->
+                            nodeAndItsSpannedTestVariableIndicesPairs
+                            , accumulatingInterleavedTestVariableIndexPairs
+                      | _ ->
+                            let numberOfSubtreeRoots =
+                                randomBehaviour.ChooseAnyNumberFromOneTo (numberOfNodes - 1u)
+                            let groupsForSubtreeRoots =
+                                BargainBasement.PartitionItemsIntoSubgroupsOfRandomNonZeroLength nodeAndItsSpannedTestVariableIndicesPairs
+                                                                                                 numberOfSubtreeRoots
+                                                                                                 randomBehaviour
+                            let whetherInterleavedNodeChoices =
+                                groupsForSubtreeRoots
+                                |> List.map (fun _ -> randomBehaviour.HeadsItIs ())
+                            let chooseAPairOfInterleavedTestVariableIndices (nodeAndItsSpannedTestVariableIndicesPairs
+                                                                             , whetherInterleavedNodeChoice) =
+                                if whetherInterleavedNodeChoice
+                                   && List.length nodeAndItsSpannedTestVariableIndicesPairs > 1
+                                then let testVariableIndicesChosenFromSeparateSpans =
+                                        nodeAndItsSpannedTestVariableIndicesPairs
+                                        |> List.map (snd >> randomBehaviour.ChooseOneOf)
+                                     let chosenPair =
+                                        randomBehaviour.ChooseSeveralOf (testVariableIndicesChosenFromSeparateSpans, 2u)
+                                     Some (chosenPair.[0], chosenPair.[1])
+                                else None
+                            let chosenPairsOfInterleavedTestVariableIndices =
+                                (List.zip groupsForSubtreeRoots whetherInterleavedNodeChoices)
+                                |> List.map chooseAPairOfInterleavedTestVariableIndices
+                                |> Option<_>.GetFromMany
+                            let subtreeRootFromSpannedNodes (nodeAndItsSpannedTestVariableIndicesPairs
+                                                             , whetherInterleavedNodeChoice) =
+                                if List.length nodeAndItsSpannedTestVariableIndicesPairs = 1
+                                then List.head nodeAndItsSpannedTestVariableIndicesPairs    // Pass up 'as is' to the next level: this way we can get
+                                                                                            // variable-length paths from the overall root down to
+                                                                                            // the test variable leaves.
+                                else let nodes =
+                                        nodeAndItsSpannedTestVariableIndicesPairs
+                                        |> List.map fst
+                                     let spannedTestVariableIndices =
+                                        nodeAndItsSpannedTestVariableIndicesPairs
+                                        |> List.map snd
+                                        |> List.concat
+                                     (if whetherInterleavedNodeChoice
+                                      then InterleavingNode nodes
+                                      else Node.CreateSynthesizingNode nodes
+                                                                       BargainBasement.IdentityFunctionDelegate)
+                                     , spannedTestVariableIndices
+                            let nextLevelOfNodeAndItsSpannedTestVariableIndicesPairs =
+                                (List.zip groupsForSubtreeRoots whetherInterleavedNodeChoices)
+                                |> List.map subtreeRootFromSpannedNodes
+                            workUpToTreeRootByMakingNewSubtreeRoots (List.append chosenPairsOfInterleavedTestVariableIndices
+                                                                                 accumulatingInterleavedTestVariableIndexPairs)
+                                                                    nextLevelOfNodeAndItsSpannedTestVariableIndicesPairs
+                let testVariableIndices =
+                       List.init (int32 (randomBehaviour.ChooseAnyNumberFromOneTo maximumNumberOfTestVariables))
+                                 (fun testVariableIndex ->
+                                    uint32 testVariableIndex)
+                if testVariableIndices.Length = 1
+                then didTheSingleTestVariableEdgeCase := true
+                let testVariableNodes
+                    , testVariableLevelCounts =
+                    testVariableIndices
+                    |> List.map (fun testVariableIndex ->
+                                    let testVariableLevelCount =
+                                        randomBehaviour.ChooseAnyNumberFromOneTo maximumNumberOfTestLevelsForATestVariable
+                                    TestVariableNode [|for _ in [1u .. testVariableLevelCount] do
+                                                                yield box ()|]
+                                    , testVariableLevelCount)
+                    |> List.unzip
+                let nodeAndItsSpannedTestVariableIndicesPairs,
+                    interleavedTestVariableIndexPairs =
+                        List.zip testVariableNodes
+                                 (testVariableIndices
+                                  |> List.map (fun testVariableIndex -> [testVariableIndex]))
+                        |> workUpToTreeRootByMakingNewSubtreeRoots []
+                let reversedInterleavedTestVariableIndexPairs = // Interleaving is bidrectional, so create reverse pairs in preparation
+                                                                // for creation of a one-way association below.
+                    interleavedTestVariableIndexPairs
+                    |> List.map (function first, second -> second, first)
+                let tree =
+                    fst (List.head nodeAndItsSpannedTestVariableIndicesPairs)
+                let associationFromTestVariableIndexToInterleavedTestVariableIndices =
+                    HashMultiMap (List.append interleavedTestVariableIndexPairs reversedInterleavedTestVariableIndexPairs, HashIdentity.Structural)
+                printf "Tree #%u\n" treeNumber
+                let results =
+                    (tree.AssociationFromStrengthToPartialTestVectorRepresentations (min tree.MaximumStrengthOfTestVariableCombination
+                                                                                         maximumStrengthOfCombination)
+                     |> fst
+                     :> IDictionary<_, _>).Values
+                    |> Seq.reduce Seq.append
+                let foldInMaximumLevelIndices testVariableIndexToMaximumLevelIndexMap
+                                              (keyValuePair: KeyValuePair<_, _>)  =
+                    let testVariableIndex =
+                        keyValuePair.Key
+                    let testVariableLevelIndex =
+                        keyValuePair.Value
+                    match testVariableLevelIndex with
+                        Level testVariableLevelIndex ->
+                            match Map.tryFind testVariableIndex testVariableIndexToMaximumLevelIndexMap with
+                                Some previousTestVariableLevelIndex ->
+                                    if previousTestVariableLevelIndex < testVariableLevelIndex
+                                    then Map.add testVariableIndex testVariableLevelIndex testVariableIndexToMaximumLevelIndexMap
+                                    else testVariableIndexToMaximumLevelIndexMap
+                              | _ ->
+                                    Map.add testVariableIndex testVariableLevelIndex testVariableIndexToMaximumLevelIndexMap
+                       | _ ->
+                            testVariableIndexToMaximumLevelIndexMap
+                let foldInMaximumLevelIndices testVariableIndexToMaximumLevelIndexMap (result: IDictionary<_, _>) =
+                    Seq.fold foldInMaximumLevelIndices testVariableIndexToMaximumLevelIndexMap result
+                let testVariableIndexToMaximumLevelIndexMap =
+                    Seq.fold foldInMaximumLevelIndices Map.empty results
+                let observedNumberOfLevelsMap =
+                    Map.map (fun _ maximumTestVariableLevelIndex ->
+                                uint32 maximumTestVariableLevelIndex + 1u)
+                            testVariableIndexToMaximumLevelIndexMap
+                let observedNumberOfLevels =
+                    observedNumberOfLevelsMap
+                    |> Map.toList
+                    |> List.map snd
+
+                let shouldBeTrue =
+                    observedNumberOfLevels = testVariableLevelCounts
+
+                Assert.IsTrue shouldBeTrue
+
+                for result in results do
+                    for entry in result do
+                        let testVariableIndex = entry.Key
+                        let testVariableLevelIndex = entry.Value
+                        match testVariableLevelIndex with
+                            Level _ ->
+                                if associationFromTestVariableIndexToInterleavedTestVariableIndices.ContainsKey testVariableIndex
+                                then let interleavedTestVariableIndices =
+                                        associationFromTestVariableIndexToInterleavedTestVariableIndices.FindAll testVariableIndex
+                                     for interleavedTestVariable in interleavedTestVariableIndices do
+                                        let shouldBeTrue =
+                                            result.[interleavedTestVariable] = Exclusion
+                                        Assert.IsTrue shouldBeTrue
+                          | _ ->
+                                ()
+            let timeAtEnd = DateTime.Now
+            printf "**** TIME FOR TEST: %A\n" (timeAtEnd - timeAtStart)
+            Assert.IsTrue !didTheSingleTestVariableEdgeCase
+