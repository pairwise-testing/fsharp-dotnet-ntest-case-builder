--- conflicted
+++ resolved
@@ -1,309 +1,307 @@
-﻿module SageSerpent.Infrastructure.ListExtensions
-    open RandomExtensions
-
-    let enumerateTreeOfCrossProductPrefixes reverseOfCommonPrefix
-                                            sequences
-                                            commonSuffix =
-        let rec enumerateTreeOfCrossProductPrefixes reverseOfCommonPrefix
-                                                    sequences =
-            match sequences with
-                [] ->
-                    raise (InternalAssertionViolationException "This case should not occur - there is a guard in the calling function, and the following pattern's logic prevents recursion from getting to the empty list case.")
-              | [ singleton ] ->
-                    seq
-                        {
-                            for item in singleton do
-                                yield item :: reverseOfCommonPrefix
-                                      |> List.fold (fun suffixOfAListInFullCrossProduct
-                                                        itemBeingPrepended ->
-                                                        itemBeingPrepended :: suffixOfAListInFullCrossProduct)
-                                                   commonSuffix
-                        }
-              | head :: tail ->
-                    Seq.delay (fun () ->
-                                seq
-                                    {
-                                        for item in head do
-                                            yield! enumerateTreeOfCrossProductPrefixes (item :: reverseOfCommonPrefix)
-                                                                                       tail
-                                    })
-        enumerateTreeOfCrossProductPrefixes reverseOfCommonPrefix
-                                            sequences
-
-    let private crossProductWithCommonSuffix commonSuffix
-                                             sequences =
-        match sequences with
-            [] ->
-                Seq.singleton commonSuffix
-          | _ ->
-                enumerateTreeOfCrossProductPrefixes []
-                                                    sequences
-                                                    commonSuffix
-
-    let private decorrelatedCrossProductWithCommonSuffix commonSuffix
-                                                         sequences
-                                                         (randomBehaviour: System.Random) =
-        let arrays =
-            sequences
-            |> List.map Array.ofSeq
-        let numberOfArrays =
-            arrays.Length
-        let maximumNumberOfSplits =
-            5
-        let rec crossProductSubsequencesFrom reverseOfCommonPrefix
-                                             (existingInversePermutationForEachCrossProductTerm: array<_>)
-                                             arrays
-                                             numberOfSplits =
-            let terminateRecursion () =
-                [
-                    seq
-                        {
-                            for permutedCrossProductTerm in enumerateTreeOfCrossProductPrefixes reverseOfCommonPrefix
-                                                                                                arrays
-                                                                                                commonSuffix do
-                                yield List.permute (fun index ->
-                                                        if numberOfArrays <= index
-                                                        then
-                                                            index
-                                                        else
-                                                            existingInversePermutationForEachCrossProductTerm.[index])
-                                                        permutedCrossProductTerm
-                        }
-                ]
-            match arrays with
-                headArray :: ((_ :: _) as nonEmptyTailArrays)  when numberOfSplits < maximumNumberOfSplits ->
-                    let numberOfItemsInHeadArray =
-                        Array.length headArray
-                    match numberOfItemsInHeadArray with
-                        0 ->
-                            []
-                      | 1 ->
-                            crossProductSubsequencesFrom (headArray.[0] :: reverseOfCommonPrefix)
-                                                         existingInversePermutationForEachCrossProductTerm
-                                                         nonEmptyTailArrays
-                                                         numberOfSplits
-                      | _ ->
-                            let numberOfSplits =
-                                1 + numberOfSplits
-                            let startOfSecondHalfOfSplit =
-                                numberOfItemsInHeadArray / 2
-                            let firstHalfOfSplit =
-                                headArray.[0 .. startOfSecondHalfOfSplit - 1]
-                            let arraysResultingFromFirstHalfOfSplit =
-                                firstHalfOfSplit :: nonEmptyTailArrays
-                            let crossProductSubsequencesFromFirstHalfOfSplit =
-                                crossProductSubsequencesFrom reverseOfCommonPrefix
-                                                             existingInversePermutationForEachCrossProductTerm
-                                                             arraysResultingFromFirstHalfOfSplit
-                                                             numberOfSplits
-                            let secondHalfOfSplit =
-                                headArray.[startOfSecondHalfOfSplit .. numberOfItemsInHeadArray - 1]
-                            let arraysResultingFromSecondHalfOfSplit =
-                                secondHalfOfSplit :: nonEmptyTailArrays
-                            let lengthOfCommonPrefix =
-                                reverseOfCommonPrefix
-                                |> List.length
-                            let forwardPermutedArraysResultingFromSecondHalfOfSplit
-                                , inversePermutationForEachCrossProductTermExcludingCommonPrefix =
-                                let maximumIndexOfInversePermutation =
-                                    (existingInversePermutationForEachCrossProductTerm
-                                    |> Array.length)
-                                    - 1
-                                Seq.zip arraysResultingFromSecondHalfOfSplit
-                                        existingInversePermutationForEachCrossProductTerm.[lengthOfCommonPrefix .. maximumIndexOfInversePermutation]
-                                |> randomBehaviour.Shuffle
-                                |> List.ofArray
-                                |> List.unzip
-                            let inversePermutationForEachCrossProductTermInCommonPrefix =
-                                    existingInversePermutationForEachCrossProductTerm.[0 .. lengthOfCommonPrefix - 1]
-                            let inversePermutationForEachCrossProductTermToApplyToSecondHalfOfSplit =
-                                [|
-                                    yield! inversePermutationForEachCrossProductTermInCommonPrefix
-                                    yield! inversePermutationForEachCrossProductTermExcludingCommonPrefix
-                                |]
-                            let crossProductSubsequencesFromSecondHalfOfSplit =
-                                crossProductSubsequencesFrom reverseOfCommonPrefix
-                                                             inversePermutationForEachCrossProductTermToApplyToSecondHalfOfSplit
-                                                             forwardPermutedArraysResultingFromSecondHalfOfSplit
-                                                             numberOfSplits
-                            [
-                                yield! crossProductSubsequencesFromFirstHalfOfSplit
-                                yield! crossProductSubsequencesFromSecondHalfOfSplit
-                            ]
-                | _ ->
-                    terminateRecursion ()
-        let crossProductSubsequences =
-            crossProductSubsequencesFrom []
-                                         (Array.init numberOfArrays
-                                                     (fun index ->
-                                                        index))
-                                         arrays
-                                         0
-        randomBehaviour.PickAlternatelyFrom crossProductSubsequences
-
-    let rec private mergeSortedListsAllowingDuplicates first second =
-        match first, second with
-            _, [] ->
-                first
-          | [], _ ->
-                second
-          | headFromFirst :: tailFromFirst, headFromSecond :: _ when headFromFirst < headFromSecond ->
-                headFromFirst :: mergeSortedListsAllowingDuplicates tailFromFirst second
-          | headFromFirst :: _, headFromSecond :: tailFromSecond when headFromFirst > headFromSecond ->
-                headFromSecond :: mergeSortedListsAllowingDuplicates first tailFromSecond
-          | headFromFirst :: tailFromFirst, headFromSecond :: tailFromSecond ->
-                headFromFirst :: headFromSecond :: mergeSortedListsAllowingDuplicates tailFromFirst tailFromSecond
-
-    let private countDuplicatesInSortedList list =
-        let rec produceItemCountPairs list =
-            match list with
-                [] ->
-                    []
-              | head :: next :: tail when head = next ->
-                    match produceItemCountPairs (next :: tail) with
-                        (duplicatedItem, count) :: partialResultTail -> (duplicatedItem, count + 1u) :: partialResultTail
-                      | _ -> raise (InternalAssertionViolationException "The partial result in this situation should be non-empty.")
-              | head :: tail ->
-                    (head, 1u) :: produceItemCountPairs tail
-        produceItemCountPairs list
-
-    let rec private breakOff sizeOfFirstPart listBeingBroken =
-        match sizeOfFirstPart
-              , listBeingBroken with
-            0u
-            , _ ->
-                []
-                , listBeingBroken
-          | _
-            , head :: tail ->
-                let partialFirstPart
-                    , secondPart =
-                        breakOff (sizeOfFirstPart - 1u) tail
-                head :: partialFirstPart
-                , secondPart
-          | _ -> raise (PreconditionViolationException "Attempt to break off more elements than present in list.")
-
-    let rec private chopUpList listBeingChopped spans =
-            match spans with
-                [] ->
-                    []
-              | span :: tail ->
-                    let section
-                        , remainder =
-                        breakOff span listBeingChopped
-                    section :: chopUpList remainder tail
-
-
-
-    let Chunk chunkSize sequenceBeingChunked =
-        if 0u = chunkSize
-        then
-            raise (PreconditionViolationException "Chunk size must be non-zero.")
-        seq
-            {
-                let mutableBuffer =
-                    Array.zeroCreate (int32 chunkSize)
-                let mutableIndex = ref 0
-                for item in sequenceBeingChunked do
-                    let bufferIndex =
-                        !mutableIndex % (int32 chunkSize)
-                    mutableBuffer.[bufferIndex] <- item
-                    if chunkSize = uint32 bufferIndex + 1u
-                    then
-                        yield mutableBuffer
-                              |> List.ofArray
-                    mutableIndex := !mutableIndex + 1
-                let bufferIndex =
-                    !mutableIndex % (int32 chunkSize)
-                if 0 <> bufferIndex
-                then
-                    yield mutableBuffer.[0 .. bufferIndex - 1]
-                          |> List.ofArray
-            }
-
-<<<<<<< HEAD
-    let RoundRobinPickFrom (sequences: List<seq<_>>) =
-        let onlyNonEmptyFrom =
-            List.filter (LazyList.isEmpty >> not)
-            >> Array.ofList
-        let pickAnItemFromNonEmptyLazyLists nonEmptyLazyLists =
-            let numberOfLazyLists =
-                Array.length nonEmptyLazyLists
-            match numberOfLazyLists with
-                0 ->
-                    None
-              | _ ->
-                    let pickedItems
-                        , lazyListsPickedFrom =
-                        List.init numberOfLazyLists
-                                    (fun sourceIndex ->
-                                        match nonEmptyLazyLists.[sourceIndex] with
-                                            LazyList.Cons (pickedItem
-                                                            , tailFromPickedLazyList) ->
-                                                pickedItem
-                                                , tailFromPickedLazyList
-                                          | _ ->
-                                                raise (InternalAssertionViolationException "At this point the lazy list should be guaranteed to be non-empty."))
-                        |> List.unzip
-                    Some (pickedItems
-                          , lazyListsPickedFrom
-                            |> onlyNonEmptyFrom)
-
-        seq
-            {
-                for pickedItemsChunk in Seq.unfold pickAnItemFromNonEmptyLazyLists
-                                                   (sequences
-                                                    |> List.map (LazyList.ofSeq)
-                                                    |> onlyNonEmptyFrom) do
-                    yield! pickedItemsChunk
-            }
-=======
-    open System.Collections.Generic
-
-    let private (|KeyValuePair|) (keyValuePair: KeyValuePair<_, _>)=
-        keyValuePair.Key
-        , keyValuePair.Value
->>>>>>> 1ed90cbb
-
-    type Microsoft.FSharp.Collections.List<'X> with
-        static member CrossProductWithCommonSuffix commonSuffix
-                                                   sequences =
-            crossProductWithCommonSuffix commonSuffix
-                                         sequences
-
-        static member CrossProduct sequences =
-            crossProductWithCommonSuffix []
-                                         sequences
-
-        static member DecorrelatedCrossProductWithCommonSuffix randomBehaviour
-                                                               commonSuffix
-                                                               sequences =
-            decorrelatedCrossProductWithCommonSuffix commonSuffix
-                                                     sequences
-                                                     randomBehaviour
-
-        static member DecorrelatedCrossProduct randomBehaviour
-                                               sequences =
-            decorrelatedCrossProductWithCommonSuffix []
-                                                     sequences
-                                                     randomBehaviour
-
-        static member MergeSortedListsAllowingDuplicates first second =
-            mergeSortedListsAllowingDuplicates first second
-
-        static member CountDuplicatesInSortedList list =
-            countDuplicatesInSortedList list
-
-        member this.BreakOff sizeOfFirstPart =
-            breakOff sizeOfFirstPart this
-
-        member this.ChopUpList spans =
-            chopUpList this spans
-
-        static member ofDictionary dictionary =
-            [
-                for KeyValuePair (key
-                                  , value) in dictionary do
-                    yield key
-                          , value
+﻿module SageSerpent.Infrastructure.ListExtensions
+    open RandomExtensions
+
+    let enumerateTreeOfCrossProductPrefixes reverseOfCommonPrefix
+                                            sequences
+                                            commonSuffix =
+        let rec enumerateTreeOfCrossProductPrefixes reverseOfCommonPrefix
+                                                    sequences =
+            match sequences with
+                [] ->
+                    raise (InternalAssertionViolationException "This case should not occur - there is a guard in the calling function, and the following pattern's logic prevents recursion from getting to the empty list case.")
+              | [ singleton ] ->
+                    seq
+                        {
+                            for item in singleton do
+                                yield item :: reverseOfCommonPrefix
+                                      |> List.fold (fun suffixOfAListInFullCrossProduct
+                                                        itemBeingPrepended ->
+                                                        itemBeingPrepended :: suffixOfAListInFullCrossProduct)
+                                                   commonSuffix
+                        }
+              | head :: tail ->
+                    Seq.delay (fun () ->
+                                seq
+                                    {
+                                        for item in head do
+                                            yield! enumerateTreeOfCrossProductPrefixes (item :: reverseOfCommonPrefix)
+                                                                                       tail
+                                    })
+        enumerateTreeOfCrossProductPrefixes reverseOfCommonPrefix
+                                            sequences
+
+    let private crossProductWithCommonSuffix commonSuffix
+                                             sequences =
+        match sequences with
+            [] ->
+                Seq.singleton commonSuffix
+          | _ ->
+                enumerateTreeOfCrossProductPrefixes []
+                                                    sequences
+                                                    commonSuffix
+
+    let private decorrelatedCrossProductWithCommonSuffix commonSuffix
+                                                         sequences
+                                                         (randomBehaviour: System.Random) =
+        let arrays =
+            sequences
+            |> List.map Array.ofSeq
+        let numberOfArrays =
+            arrays.Length
+        let maximumNumberOfSplits =
+            5
+        let rec crossProductSubsequencesFrom reverseOfCommonPrefix
+                                             (existingInversePermutationForEachCrossProductTerm: array<_>)
+                                             arrays
+                                             numberOfSplits =
+            let terminateRecursion () =
+                [
+                    seq
+                        {
+                            for permutedCrossProductTerm in enumerateTreeOfCrossProductPrefixes reverseOfCommonPrefix
+                                                                                                arrays
+                                                                                                commonSuffix do
+                                yield List.permute (fun index ->
+                                                        if numberOfArrays <= index
+                                                        then
+                                                            index
+                                                        else
+                                                            existingInversePermutationForEachCrossProductTerm.[index])
+                                                        permutedCrossProductTerm
+                        }
+                ]
+            match arrays with
+                headArray :: ((_ :: _) as nonEmptyTailArrays)  when numberOfSplits < maximumNumberOfSplits ->
+                    let numberOfItemsInHeadArray =
+                        Array.length headArray
+                    match numberOfItemsInHeadArray with
+                        0 ->
+                            []
+                      | 1 ->
+                            crossProductSubsequencesFrom (headArray.[0] :: reverseOfCommonPrefix)
+                                                         existingInversePermutationForEachCrossProductTerm
+                                                         nonEmptyTailArrays
+                                                         numberOfSplits
+                      | _ ->
+                            let numberOfSplits =
+                                1 + numberOfSplits
+                            let startOfSecondHalfOfSplit =
+                                numberOfItemsInHeadArray / 2
+                            let firstHalfOfSplit =
+                                headArray.[0 .. startOfSecondHalfOfSplit - 1]
+                            let arraysResultingFromFirstHalfOfSplit =
+                                firstHalfOfSplit :: nonEmptyTailArrays
+                            let crossProductSubsequencesFromFirstHalfOfSplit =
+                                crossProductSubsequencesFrom reverseOfCommonPrefix
+                                                             existingInversePermutationForEachCrossProductTerm
+                                                             arraysResultingFromFirstHalfOfSplit
+                                                             numberOfSplits
+                            let secondHalfOfSplit =
+                                headArray.[startOfSecondHalfOfSplit .. numberOfItemsInHeadArray - 1]
+                            let arraysResultingFromSecondHalfOfSplit =
+                                secondHalfOfSplit :: nonEmptyTailArrays
+                            let lengthOfCommonPrefix =
+                                reverseOfCommonPrefix
+                                |> List.length
+                            let forwardPermutedArraysResultingFromSecondHalfOfSplit
+                                , inversePermutationForEachCrossProductTermExcludingCommonPrefix =
+                                let maximumIndexOfInversePermutation =
+                                    (existingInversePermutationForEachCrossProductTerm
+                                    |> Array.length)
+                                    - 1
+                                Seq.zip arraysResultingFromSecondHalfOfSplit
+                                        existingInversePermutationForEachCrossProductTerm.[lengthOfCommonPrefix .. maximumIndexOfInversePermutation]
+                                |> randomBehaviour.Shuffle
+                                |> List.ofArray
+                                |> List.unzip
+                            let inversePermutationForEachCrossProductTermInCommonPrefix =
+                                    existingInversePermutationForEachCrossProductTerm.[0 .. lengthOfCommonPrefix - 1]
+                            let inversePermutationForEachCrossProductTermToApplyToSecondHalfOfSplit =
+                                [|
+                                    yield! inversePermutationForEachCrossProductTermInCommonPrefix
+                                    yield! inversePermutationForEachCrossProductTermExcludingCommonPrefix
+                                |]
+                            let crossProductSubsequencesFromSecondHalfOfSplit =
+                                crossProductSubsequencesFrom reverseOfCommonPrefix
+                                                             inversePermutationForEachCrossProductTermToApplyToSecondHalfOfSplit
+                                                             forwardPermutedArraysResultingFromSecondHalfOfSplit
+                                                             numberOfSplits
+                            [
+                                yield! crossProductSubsequencesFromFirstHalfOfSplit
+                                yield! crossProductSubsequencesFromSecondHalfOfSplit
+                            ]
+                | _ ->
+                    terminateRecursion ()
+        let crossProductSubsequences =
+            crossProductSubsequencesFrom []
+                                         (Array.init numberOfArrays
+                                                     (fun index ->
+                                                        index))
+                                         arrays
+                                         0
+        randomBehaviour.PickAlternatelyFrom crossProductSubsequences
+
+    let rec private mergeSortedListsAllowingDuplicates first second =
+        match first, second with
+            _, [] ->
+                first
+          | [], _ ->
+                second
+          | headFromFirst :: tailFromFirst, headFromSecond :: _ when headFromFirst < headFromSecond ->
+                headFromFirst :: mergeSortedListsAllowingDuplicates tailFromFirst second
+          | headFromFirst :: _, headFromSecond :: tailFromSecond when headFromFirst > headFromSecond ->
+                headFromSecond :: mergeSortedListsAllowingDuplicates first tailFromSecond
+          | headFromFirst :: tailFromFirst, headFromSecond :: tailFromSecond ->
+                headFromFirst :: headFromSecond :: mergeSortedListsAllowingDuplicates tailFromFirst tailFromSecond
+
+    let private countDuplicatesInSortedList list =
+        let rec produceItemCountPairs list =
+            match list with
+                [] ->
+                    []
+              | head :: next :: tail when head = next ->
+                    match produceItemCountPairs (next :: tail) with
+                        (duplicatedItem, count) :: partialResultTail -> (duplicatedItem, count + 1u) :: partialResultTail
+                      | _ -> raise (InternalAssertionViolationException "The partial result in this situation should be non-empty.")
+              | head :: tail ->
+                    (head, 1u) :: produceItemCountPairs tail
+        produceItemCountPairs list
+
+    let rec private breakOff sizeOfFirstPart listBeingBroken =
+        match sizeOfFirstPart
+              , listBeingBroken with
+            0u
+            , _ ->
+                []
+                , listBeingBroken
+          | _
+            , head :: tail ->
+                let partialFirstPart
+                    , secondPart =
+                        breakOff (sizeOfFirstPart - 1u) tail
+                head :: partialFirstPart
+                , secondPart
+          | _ -> raise (PreconditionViolationException "Attempt to break off more elements than present in list.")
+
+    let rec private chopUpList listBeingChopped spans =
+            match spans with
+                [] ->
+                    []
+              | span :: tail ->
+                    let section
+                        , remainder =
+                        breakOff span listBeingChopped
+                    section :: chopUpList remainder tail
+
+
+
+    let Chunk chunkSize sequenceBeingChunked =
+        if 0u = chunkSize
+        then
+            raise (PreconditionViolationException "Chunk size must be non-zero.")
+        seq
+            {
+                let mutableBuffer =
+                    Array.zeroCreate (int32 chunkSize)
+                let mutableIndex = ref 0
+                for item in sequenceBeingChunked do
+                    let bufferIndex =
+                        !mutableIndex % (int32 chunkSize)
+                    mutableBuffer.[bufferIndex] <- item
+                    if chunkSize = uint32 bufferIndex + 1u
+                    then
+                        yield mutableBuffer
+                              |> List.ofArray
+                    mutableIndex := !mutableIndex + 1
+                let bufferIndex =
+                    !mutableIndex % (int32 chunkSize)
+                if 0 <> bufferIndex
+                then
+                    yield mutableBuffer.[0 .. bufferIndex - 1]
+                          |> List.ofArray
+            }
+
+    let RoundRobinPickFrom (sequences: List<seq<_>>) =
+        let onlyNonEmptyFrom =
+            List.filter (LazyList.isEmpty >> not)
+            >> Array.ofList
+        let pickAnItemFromNonEmptyLazyLists nonEmptyLazyLists =
+            let numberOfLazyLists =
+                Array.length nonEmptyLazyLists
+            match numberOfLazyLists with
+                0 ->
+                    None
+              | _ ->
+                    let pickedItems
+                        , lazyListsPickedFrom =
+                        List.init numberOfLazyLists
+                                    (fun sourceIndex ->
+                                        match nonEmptyLazyLists.[sourceIndex] with
+                                            LazyList.Cons (pickedItem
+                                                            , tailFromPickedLazyList) ->
+                                                pickedItem
+                                                , tailFromPickedLazyList
+                                          | _ ->
+                                                raise (InternalAssertionViolationException "At this point the lazy list should be guaranteed to be non-empty."))
+                        |> List.unzip
+                    Some (pickedItems
+                          , lazyListsPickedFrom
+                            |> onlyNonEmptyFrom)
+
+        seq
+            {
+                for pickedItemsChunk in Seq.unfold pickAnItemFromNonEmptyLazyLists
+                                                   (sequences
+                                                    |> List.map (LazyList.ofSeq)
+                                                    |> onlyNonEmptyFrom) do
+                    yield! pickedItemsChunk
+            }
+
+    open System.Collections.Generic
+
+    let private (|KeyValuePair|) (keyValuePair: KeyValuePair<_, _>)=
+        keyValuePair.Key
+        , keyValuePair.Value
+
+    type Microsoft.FSharp.Collections.List<'X> with
+        static member CrossProductWithCommonSuffix commonSuffix
+                                                   sequences =
+            crossProductWithCommonSuffix commonSuffix
+                                         sequences
+
+        static member CrossProduct sequences =
+            crossProductWithCommonSuffix []
+                                         sequences
+
+        static member DecorrelatedCrossProductWithCommonSuffix randomBehaviour
+                                                               commonSuffix
+                                                               sequences =
+            decorrelatedCrossProductWithCommonSuffix commonSuffix
+                                                     sequences
+                                                     randomBehaviour
+
+        static member DecorrelatedCrossProduct randomBehaviour
+                                               sequences =
+            decorrelatedCrossProductWithCommonSuffix []
+                                                     sequences
+                                                     randomBehaviour
+
+        static member MergeSortedListsAllowingDuplicates first second =
+            mergeSortedListsAllowingDuplicates first second
+
+        static member CountDuplicatesInSortedList list =
+            countDuplicatesInSortedList list
+
+        member this.BreakOff sizeOfFirstPart =
+            breakOff sizeOfFirstPart this
+
+        member this.ChopUpList spans =
+            chopUpList this spans
+
+        static member ofDictionary dictionary =
+            [
+                for KeyValuePair (key
+                                  , value) in dictionary do
+                    yield key
+                          , value
             ]