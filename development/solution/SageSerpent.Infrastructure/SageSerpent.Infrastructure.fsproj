﻿<?xml version="1.0" encoding="utf-8"?>
<Project ToolsVersion="4.0" DefaultTargets="Build" xmlns="http://schemas.microsoft.com/developer/msbuild/2003">
  <PropertyGroup>
    <Configuration Condition=" '$(Configuration)' == '' ">Debug</Configuration>
    <Platform Condition=" '$(Platform)' == '' ">AnyCPU</Platform>
    <ProductVersion>8.0.30703</ProductVersion>
    <SchemaVersion>2.0</SchemaVersion>
    <ProjectGuid>{35dfa6a2-9439-4e92-8d73-540c36d3beae}</ProjectGuid>
    <OutputType>Library</OutputType>
    <RootNamespace>Infrastructure</RootNamespace>
    <AssemblyName>SageSerpent.Infrastructure</AssemblyName>
    <TargetFrameworkVersion>v4.0</TargetFrameworkVersion>
    <FileAlignment>512</FileAlignment>
    <Name>SageSerpent.Infrastructure</Name>
    <TargetFrameworkProfile />
    <SolutionDir Condition="$(SolutionDir) == '' Or $(SolutionDir) == '*Undefined*'">..\</SolutionDir>
    <RestorePackages>true</RestorePackages>
  </PropertyGroup>
  <PropertyGroup Condition=" '$(Configuration)|$(Platform)' == 'Debug|AnyCPU' ">
    <DebugSymbols>true</DebugSymbols>
    <DebugType>full</DebugType>
    <Optimize>false</Optimize>
    <OutputPath>bin\Debug\</OutputPath>
    <DefineConstants>DEBUG;TRACE</DefineConstants>
    <ErrorReport>prompt</ErrorReport>
    <WarningLevel>3</WarningLevel>
    <OtherFlags>
    </OtherFlags>
    <DocumentationFile>bin\Debug\SageSerpent.Infrastructure.XML</DocumentationFile>
  </PropertyGroup>
  <PropertyGroup Condition=" '$(Configuration)|$(Platform)' == 'Release|AnyCPU' ">
    <DebugType>pdbonly</DebugType>
    <Optimize>true</Optimize>
    <OutputPath>bin\Release\</OutputPath>
    <DefineConstants>TRACE</DefineConstants>
    <ErrorReport>prompt</ErrorReport>
    <WarningLevel>3</WarningLevel>
    <OtherFlags>
    </OtherFlags>
    <DocumentationFile>bin\Release\SageSerpent.Infrastructure.XML</DocumentationFile>
  </PropertyGroup>
  <Import Project="$(MSBuildExtensionsPath32)\FSharp\1.0\Microsoft.FSharp.Targets" Condition="!Exists('$(MSBuildToolsPath)\Microsoft.Build.Tasks.v4.0.dll')" />
  <Import Project="$(MSBuildExtensionsPath32)\..\Microsoft F#\v4.0\Microsoft.FSharp.Targets" Condition="Exists('$(MSBuildToolsPath)\Microsoft.Build.Tasks.v4.0.dll')" />
  <Import Project="$(SolutionDir)\.nuget\nuget.targets" />
  <ItemGroup>
    <Compile Include="AssemblyInformation.fs" />
    <Compile Include="Exceptions.fs" />
    <Compile Include="Unbounded.fs" />
    <Compile Include="RandomExtensions.fs" />
    <Compile Include="IEnumerableExtensions.fs" />
    <Compile Include="ListExtensions.fs" />
    <Compile Include="BargainBasement.fs" />
    <Compile Include="CombinatoricUtilities.fs" />
    <Compile Include="NUnitTestSuiteDriver.fs" />
    <Compile Include="OptionExtensions.fs" />
    <Compile Include="OptionWorkflow.fs" />
    <Compile Include="ContinuationWorkflow.fs" />
    <Compile Include="ChunkedList.fs" />
<<<<<<< HEAD
=======
    <Compile Include="SetWithRunLengths.fs" />
    <Compile Include="MapUsingSharing.fs" />
>>>>>>> beaf923e
    <None Include="packages.config" />
  </ItemGroup>
  <ItemGroup>
    <Reference Include="C5">
      <HintPath>..\packages\C5.2.2.4822.42600\lib\portable-win+net40+sl40+wp+Xbox40\C5.dll</HintPath>
      <Private>True</Private>
    </Reference>
    <Reference Include="FSharp.PowerPack">
      <HintPath>..\packages\FSPowerPack.Community.2.1.3.1\Lib\Net40\FSharp.PowerPack.dll</HintPath>
      <Private>True</Private>
    </Reference>
    <Reference Include="FSharp.PowerPack.Linq">
      <HintPath>..\packages\FSPowerPack.Community.2.1.3.1\Lib\Net40\FSharp.PowerPack.Linq.dll</HintPath>
      <Private>True</Private>
    </Reference>
    <Reference Include="FSharp.PowerPack.Metadata">
      <HintPath>..\packages\FSPowerPack.Community.2.1.3.1\Lib\Net40\FSharp.PowerPack.Metadata.dll</HintPath>
      <Private>True</Private>
    </Reference>
    <Reference Include="FSharp.PowerPack.Parallel.Seq">
      <HintPath>..\packages\FSPowerPack.Community.2.1.3.1\Lib\Net40\FSharp.PowerPack.Parallel.Seq.dll</HintPath>
      <Private>True</Private>
    </Reference>
    <Reference Include="mscorlib" />
    <Reference Include="nunit-console-runner">
      <HintPath>..\packages\NUnit.Runners.2.6.2\tools\lib\nunit-console-runner.dll</HintPath>
    </Reference>
    <Reference Include="System" />
  </ItemGroup>
  <!-- To modify your build process, add your task inside one of the targets below and uncomment it.
         Other similar extension points exist, see Microsoft.Common.targets.
    <Target Name="BeforeBuild">
    </Target>
    <Target Name="AfterBuild">
    </Target>
    -->
</Project><|MERGE_RESOLUTION|>--- conflicted
+++ resolved
@@ -1,100 +1,97 @@
-﻿<?xml version="1.0" encoding="utf-8"?>
-<Project ToolsVersion="4.0" DefaultTargets="Build" xmlns="http://schemas.microsoft.com/developer/msbuild/2003">
-  <PropertyGroup>
-    <Configuration Condition=" '$(Configuration)' == '' ">Debug</Configuration>
-    <Platform Condition=" '$(Platform)' == '' ">AnyCPU</Platform>
-    <ProductVersion>8.0.30703</ProductVersion>
-    <SchemaVersion>2.0</SchemaVersion>
-    <ProjectGuid>{35dfa6a2-9439-4e92-8d73-540c36d3beae}</ProjectGuid>
-    <OutputType>Library</OutputType>
-    <RootNamespace>Infrastructure</RootNamespace>
-    <AssemblyName>SageSerpent.Infrastructure</AssemblyName>
-    <TargetFrameworkVersion>v4.0</TargetFrameworkVersion>
-    <FileAlignment>512</FileAlignment>
-    <Name>SageSerpent.Infrastructure</Name>
-    <TargetFrameworkProfile />
-    <SolutionDir Condition="$(SolutionDir) == '' Or $(SolutionDir) == '*Undefined*'">..\</SolutionDir>
-    <RestorePackages>true</RestorePackages>
-  </PropertyGroup>
-  <PropertyGroup Condition=" '$(Configuration)|$(Platform)' == 'Debug|AnyCPU' ">
-    <DebugSymbols>true</DebugSymbols>
-    <DebugType>full</DebugType>
-    <Optimize>false</Optimize>
-    <OutputPath>bin\Debug\</OutputPath>
-    <DefineConstants>DEBUG;TRACE</DefineConstants>
-    <ErrorReport>prompt</ErrorReport>
-    <WarningLevel>3</WarningLevel>
-    <OtherFlags>
-    </OtherFlags>
-    <DocumentationFile>bin\Debug\SageSerpent.Infrastructure.XML</DocumentationFile>
-  </PropertyGroup>
-  <PropertyGroup Condition=" '$(Configuration)|$(Platform)' == 'Release|AnyCPU' ">
-    <DebugType>pdbonly</DebugType>
-    <Optimize>true</Optimize>
-    <OutputPath>bin\Release\</OutputPath>
-    <DefineConstants>TRACE</DefineConstants>
-    <ErrorReport>prompt</ErrorReport>
-    <WarningLevel>3</WarningLevel>
-    <OtherFlags>
-    </OtherFlags>
-    <DocumentationFile>bin\Release\SageSerpent.Infrastructure.XML</DocumentationFile>
-  </PropertyGroup>
-  <Import Project="$(MSBuildExtensionsPath32)\FSharp\1.0\Microsoft.FSharp.Targets" Condition="!Exists('$(MSBuildToolsPath)\Microsoft.Build.Tasks.v4.0.dll')" />
-  <Import Project="$(MSBuildExtensionsPath32)\..\Microsoft F#\v4.0\Microsoft.FSharp.Targets" Condition="Exists('$(MSBuildToolsPath)\Microsoft.Build.Tasks.v4.0.dll')" />
-  <Import Project="$(SolutionDir)\.nuget\nuget.targets" />
-  <ItemGroup>
-    <Compile Include="AssemblyInformation.fs" />
-    <Compile Include="Exceptions.fs" />
-    <Compile Include="Unbounded.fs" />
-    <Compile Include="RandomExtensions.fs" />
-    <Compile Include="IEnumerableExtensions.fs" />
-    <Compile Include="ListExtensions.fs" />
-    <Compile Include="BargainBasement.fs" />
-    <Compile Include="CombinatoricUtilities.fs" />
-    <Compile Include="NUnitTestSuiteDriver.fs" />
-    <Compile Include="OptionExtensions.fs" />
-    <Compile Include="OptionWorkflow.fs" />
-    <Compile Include="ContinuationWorkflow.fs" />
-    <Compile Include="ChunkedList.fs" />
-<<<<<<< HEAD
-=======
-    <Compile Include="SetWithRunLengths.fs" />
-    <Compile Include="MapUsingSharing.fs" />
->>>>>>> beaf923e
-    <None Include="packages.config" />
-  </ItemGroup>
-  <ItemGroup>
-    <Reference Include="C5">
-      <HintPath>..\packages\C5.2.2.4822.42600\lib\portable-win+net40+sl40+wp+Xbox40\C5.dll</HintPath>
-      <Private>True</Private>
-    </Reference>
-    <Reference Include="FSharp.PowerPack">
-      <HintPath>..\packages\FSPowerPack.Community.2.1.3.1\Lib\Net40\FSharp.PowerPack.dll</HintPath>
-      <Private>True</Private>
-    </Reference>
-    <Reference Include="FSharp.PowerPack.Linq">
-      <HintPath>..\packages\FSPowerPack.Community.2.1.3.1\Lib\Net40\FSharp.PowerPack.Linq.dll</HintPath>
-      <Private>True</Private>
-    </Reference>
-    <Reference Include="FSharp.PowerPack.Metadata">
-      <HintPath>..\packages\FSPowerPack.Community.2.1.3.1\Lib\Net40\FSharp.PowerPack.Metadata.dll</HintPath>
-      <Private>True</Private>
-    </Reference>
-    <Reference Include="FSharp.PowerPack.Parallel.Seq">
-      <HintPath>..\packages\FSPowerPack.Community.2.1.3.1\Lib\Net40\FSharp.PowerPack.Parallel.Seq.dll</HintPath>
-      <Private>True</Private>
-    </Reference>
-    <Reference Include="mscorlib" />
-    <Reference Include="nunit-console-runner">
-      <HintPath>..\packages\NUnit.Runners.2.6.2\tools\lib\nunit-console-runner.dll</HintPath>
-    </Reference>
-    <Reference Include="System" />
-  </ItemGroup>
-  <!-- To modify your build process, add your task inside one of the targets below and uncomment it.
-         Other similar extension points exist, see Microsoft.Common.targets.
-    <Target Name="BeforeBuild">
-    </Target>
-    <Target Name="AfterBuild">
-    </Target>
-    -->
+﻿<?xml version="1.0" encoding="utf-8"?>
+<Project ToolsVersion="4.0" DefaultTargets="Build" xmlns="http://schemas.microsoft.com/developer/msbuild/2003">
+  <PropertyGroup>
+    <Configuration Condition=" '$(Configuration)' == '' ">Debug</Configuration>
+    <Platform Condition=" '$(Platform)' == '' ">AnyCPU</Platform>
+    <ProductVersion>8.0.30703</ProductVersion>
+    <SchemaVersion>2.0</SchemaVersion>
+    <ProjectGuid>{35dfa6a2-9439-4e92-8d73-540c36d3beae}</ProjectGuid>
+    <OutputType>Library</OutputType>
+    <RootNamespace>Infrastructure</RootNamespace>
+    <AssemblyName>SageSerpent.Infrastructure</AssemblyName>
+    <TargetFrameworkVersion>v4.0</TargetFrameworkVersion>
+    <FileAlignment>512</FileAlignment>
+    <Name>SageSerpent.Infrastructure</Name>
+    <TargetFrameworkProfile />
+    <SolutionDir Condition="$(SolutionDir) == '' Or $(SolutionDir) == '*Undefined*'">..\</SolutionDir>
+    <RestorePackages>true</RestorePackages>
+  </PropertyGroup>
+  <PropertyGroup Condition=" '$(Configuration)|$(Platform)' == 'Debug|AnyCPU' ">
+    <DebugSymbols>true</DebugSymbols>
+    <DebugType>full</DebugType>
+    <Optimize>false</Optimize>
+    <OutputPath>bin\Debug\</OutputPath>
+    <DefineConstants>DEBUG;TRACE</DefineConstants>
+    <ErrorReport>prompt</ErrorReport>
+    <WarningLevel>3</WarningLevel>
+    <OtherFlags>
+    </OtherFlags>
+    <DocumentationFile>bin\Debug\SageSerpent.Infrastructure.XML</DocumentationFile>
+  </PropertyGroup>
+  <PropertyGroup Condition=" '$(Configuration)|$(Platform)' == 'Release|AnyCPU' ">
+    <DebugType>pdbonly</DebugType>
+    <Optimize>true</Optimize>
+    <OutputPath>bin\Release\</OutputPath>
+    <DefineConstants>TRACE</DefineConstants>
+    <ErrorReport>prompt</ErrorReport>
+    <WarningLevel>3</WarningLevel>
+    <OtherFlags>
+    </OtherFlags>
+    <DocumentationFile>bin\Release\SageSerpent.Infrastructure.XML</DocumentationFile>
+  </PropertyGroup>
+  <Import Project="$(MSBuildExtensionsPath32)\FSharp\1.0\Microsoft.FSharp.Targets" Condition="!Exists('$(MSBuildToolsPath)\Microsoft.Build.Tasks.v4.0.dll')" />
+  <Import Project="$(MSBuildExtensionsPath32)\..\Microsoft F#\v4.0\Microsoft.FSharp.Targets" Condition="Exists('$(MSBuildToolsPath)\Microsoft.Build.Tasks.v4.0.dll')" />
+  <Import Project="$(SolutionDir)\.nuget\nuget.targets" />
+  <ItemGroup>
+    <Compile Include="AssemblyInformation.fs" />
+    <Compile Include="Exceptions.fs" />
+    <Compile Include="Unbounded.fs" />
+    <Compile Include="RandomExtensions.fs" />
+    <Compile Include="IEnumerableExtensions.fs" />
+    <Compile Include="ListExtensions.fs" />
+    <Compile Include="BargainBasement.fs" />
+    <Compile Include="CombinatoricUtilities.fs" />
+    <Compile Include="NUnitTestSuiteDriver.fs" />
+    <Compile Include="OptionExtensions.fs" />
+    <Compile Include="OptionWorkflow.fs" />
+    <Compile Include="ContinuationWorkflow.fs" />
+    <Compile Include="ChunkedList.fs" />
+    <Compile Include="SetWithRunLengths.fs" />
+    <Compile Include="MapUsingSharing.fs" />
+    <None Include="packages.config" />
+  </ItemGroup>
+  <ItemGroup>
+    <Reference Include="C5">
+      <HintPath>..\packages\C5.2.2.4822.42600\lib\portable-win+net40+sl40+wp+Xbox40\C5.dll</HintPath>
+      <Private>True</Private>
+    </Reference>
+    <Reference Include="FSharp.PowerPack">
+      <HintPath>..\packages\FSPowerPack.Community.2.1.3.1\Lib\Net40\FSharp.PowerPack.dll</HintPath>
+      <Private>True</Private>
+    </Reference>
+    <Reference Include="FSharp.PowerPack.Linq">
+      <HintPath>..\packages\FSPowerPack.Community.2.1.3.1\Lib\Net40\FSharp.PowerPack.Linq.dll</HintPath>
+      <Private>True</Private>
+    </Reference>
+    <Reference Include="FSharp.PowerPack.Metadata">
+      <HintPath>..\packages\FSPowerPack.Community.2.1.3.1\Lib\Net40\FSharp.PowerPack.Metadata.dll</HintPath>
+      <Private>True</Private>
+    </Reference>
+    <Reference Include="FSharp.PowerPack.Parallel.Seq">
+      <HintPath>..\packages\FSPowerPack.Community.2.1.3.1\Lib\Net40\FSharp.PowerPack.Parallel.Seq.dll</HintPath>
+      <Private>True</Private>
+    </Reference>
+    <Reference Include="mscorlib" />
+    <Reference Include="nunit-console-runner">
+      <HintPath>..\packages\NUnit.Runners.2.6.2\tools\lib\nunit-console-runner.dll</HintPath>
+    </Reference>
+    <Reference Include="System" />
+  </ItemGroup>
+  <!-- To modify your build process, add your task inside one of the targets below and uncomment it.
+         Other similar extension points exist, see Microsoft.Common.targets.
+    <Target Name="BeforeBuild">
+    </Target>
+    <Target Name="AfterBuild">
+    </Target>
+    -->
 </Project>