--- conflicted
+++ resolved
@@ -1,182 +1,180 @@
-﻿<?xml version="1.0" encoding="utf-8"?>
-<Project ToolsVersion="4.0" DefaultTargets="Build" xmlns="http://schemas.microsoft.com/developer/msbuild/2003">
-  <PropertyGroup>
-    <Configuration Condition=" '$(Configuration)' == '' ">Debug</Configuration>
-    <Platform Condition=" '$(Platform)' == '' ">AnyCPU</Platform>
-    <ProductVersion>9.0.21022</ProductVersion>
-    <SchemaVersion>2.0</SchemaVersion>
-    <ProjectGuid>{52BC7E44-9F03-4EF9-8E0D-C30B5DA0370B}</ProjectGuid>
-    <OutputType>Library</OutputType>
-    <AppDesignerFolder>Properties</AppDesignerFolder>
-    <RootNamespace>NTestCaseBuilder.Examples</RootNamespace>
-    <AssemblyName>NTestCaseBuilder.Examples</AssemblyName>
-    <TargetFrameworkVersion>v4.0</TargetFrameworkVersion>
-    <FileAlignment>512</FileAlignment>
-    <FileUpgradeFlags>
-    </FileUpgradeFlags>
-    <OldToolsVersion>3.5</OldToolsVersion>
-    <UpgradeBackupLocation />
-    <PublishUrl>publish\</PublishUrl>
-    <Install>true</Install>
-    <InstallFrom>Disk</InstallFrom>
-    <UpdateEnabled>false</UpdateEnabled>
-    <UpdateMode>Foreground</UpdateMode>
-    <UpdateInterval>7</UpdateInterval>
-    <UpdateIntervalUnits>Days</UpdateIntervalUnits>
-    <UpdatePeriodically>false</UpdatePeriodically>
-    <UpdateRequired>false</UpdateRequired>
-    <MapFileExtensions>true</MapFileExtensions>
-    <ApplicationRevision>0</ApplicationRevision>
-    <ApplicationVersion>1.0.0.%2a</ApplicationVersion>
-    <IsWebBootstrapper>false</IsWebBootstrapper>
-    <UseApplicationTrust>false</UseApplicationTrust>
-    <BootstrapperEnabled>true</BootstrapperEnabled>
-    <TargetFrameworkProfile />
-    <SolutionDir Condition="$(SolutionDir) == '' Or $(SolutionDir) == '*Undefined*'">..\</SolutionDir>
-    <RestorePackages>true</RestorePackages>
-  </PropertyGroup>
-  <PropertyGroup Condition=" '$(Configuration)|$(Platform)' == 'Debug|AnyCPU' ">
-    <DebugSymbols>true</DebugSymbols>
-    <DebugType>full</DebugType>
-    <Optimize>false</Optimize>
-    <OutputPath>bin\Debug\</OutputPath>
-    <DefineConstants>DEBUG;TRACE</DefineConstants>
-    <ErrorReport>prompt</ErrorReport>
-    <WarningLevel>4</WarningLevel>
-    <DocumentationFile>bin\Debug\NTestCaseBuilder.Examples.xml</DocumentationFile>
-  </PropertyGroup>
-  <PropertyGroup Condition=" '$(Configuration)|$(Platform)' == 'Release|AnyCPU' ">
-    <DebugType>pdbonly</DebugType>
-    <Optimize>true</Optimize>
-    <OutputPath>bin\Release\</OutputPath>
-    <DefineConstants>TRACE</DefineConstants>
-    <ErrorReport>prompt</ErrorReport>
-    <WarningLevel>4</WarningLevel>
-    <DocumentationFile>bin\Release\NTestCaseBuilder.Examples.xml</DocumentationFile>
-  </PropertyGroup>
-  <ItemGroup>
-    <Reference Include="C5">
-      <HintPath>..\packages\C5.2.2.5073.27396\lib\portable-net40+sl50+wp80+win\C5.dll</HintPath>
-    </Reference>
-    <Reference Include="FSharp.Core, Version=4.3.0.0, Culture=neutral, PublicKeyToken=b03f5f7f11d50a3a, processorArchitecture=MSIL">
-      <HintPath>..\packages\FSharp.Core.3.0.0.2\lib\net40\FSharp.Core.dll</HintPath>
-    </Reference>
-    <Reference Include="FSharp.PowerPack">
-      <HintPath>..\packages\FSPowerPack.Core.Community.3.0.0.0\Lib\Net40\FSharp.PowerPack.dll</HintPath>
-    </Reference>
-    <Reference Include="FSharp.PowerPack.Linq">
-      <HintPath>..\packages\FSPowerPack.Linq.Community.3.0.0.0\Lib\Net40\FSharp.PowerPack.Linq.dll</HintPath>
-    </Reference>
-    <Reference Include="FSharp.PowerPack.Metadata">
-      <HintPath>..\packages\FSPowerPack.Metadata.Community.3.0.0.0\Lib\Net40\FSharp.PowerPack.Metadata.dll</HintPath>
-    </Reference>
-    <Reference Include="FSharp.PowerPack.Parallel.Seq">
-      <HintPath>..\packages\FSPowerPack.Parallel.Seq.Community.3.0.0.0\Lib\Net40\FSharp.PowerPack.Parallel.Seq.dll</HintPath>
-    </Reference>
-    <Reference Include="GraphSharp">
-      <HintPath>..\packages\GraphSharp.1.1.0.0\lib\net40\GraphSharp.dll</HintPath>
-    </Reference>
-    <Reference Include="GraphSharp.Controls">
-      <HintPath>..\packages\GraphSharp.1.1.0.0\lib\net40\GraphSharp.Controls.dll</HintPath>
-    </Reference>
-    <Reference Include="NTestCaseBuilder">
-      <HintPath>..\packages\NTestCaseBuilder.2.4.0.0\lib\net40\NTestCaseBuilder.dll</HintPath>
-    </Reference>
-    <Reference Include="nunit.framework, Version=2.6.3.13283, Culture=neutral, PublicKeyToken=96d09a1eb7f44a77, processorArchitecture=MSIL">
-      <SpecificVersion>False</SpecificVersion>
-      <HintPath>..\packages\NUnit.2.6.3\lib\nunit.framework.dll</HintPath>
-    </Reference>
-    <Reference Include="policy.2.3.FSharp.Core">
-      <HintPath>..\packages\FSharp.Core.3.0.0.2\lib\net40\policy.2.3.FSharp.Core.dll</HintPath>
-    </Reference>
-    <Reference Include="PresentationCore" />
-    <Reference Include="PresentationFramework" />
-    <Reference Include="QuickGraph">
-      <HintPath>..\packages\QuickGraph.3.6.61119.7\lib\net4\QuickGraph.dll</HintPath>
-    </Reference>
-    <Reference Include="QuickGraph.Data">
-      <HintPath>..\packages\QuickGraph.3.6.61119.7\lib\net4\QuickGraph.Data.dll</HintPath>
-    </Reference>
-    <Reference Include="QuickGraph.Graphviz">
-      <HintPath>..\packages\QuickGraph.3.6.61119.7\lib\net4\QuickGraph.Graphviz.dll</HintPath>
-    </Reference>
-    <Reference Include="QuickGraph.Serialization">
-      <HintPath>..\packages\QuickGraph.3.6.61119.7\lib\net4\QuickGraph.Serialization.dll</HintPath>
-    </Reference>
-    <Reference Include="SageSerpent.Infrastructure">
-      <HintPath>..\packages\NTestCaseBuilder.2.4.0.0\lib\net40\SageSerpent.Infrastructure.dll</HintPath>
-    </Reference>
-    <Reference Include="System" />
-    <Reference Include="System.Data" />
-    <Reference Include="System.Xaml" />
-    <Reference Include="System.Xml" />
-    <Reference Include="WindowsBase" />
-    <Reference Include="WPFExtensions">
-      <HintPath>..\packages\WPFExtensions.1.0.0\lib\WPFExtensions.dll</HintPath>
-    </Reference>
-  </ItemGroup>
-  <ItemGroup>
-<<<<<<< HEAD
-    <Compile Include="SortingAlgorithm.cs" />
-    <Compile Include="TestSortingAlgorithm.cs" />
-=======
-    <Compile Include="ComplicatedFilter.cs" />
->>>>>>> 970439cd
-    <Compile Include="Edge.cs" />
-    <Compile Include="Example.cs" />
-    <Compile Include="Graph.cs" />
-    <Compile Include="GraphDisplayWindow.xaml.cs">
-      <DependentUpon>GraphDisplayWindow.xaml</DependentUpon>
-    </Compile>
-    <Compile Include="TestBinaryOperatorExpressions.cs">
-      <SubType>Code</SubType>
-    </Compile>
-    <Compile Include="TestCalculator.cs" />
-    <Compile Include="TestDictionary.cs" />
-    <Compile Include="Vertex.cs" />
-    <Compile Include="IndexedSortedDictionary.cs" />
-    <Compile Include="Properties\AssemblyInfo.cs" />
-    <Compile Include="TestGraphingComponent.cs" />
-  </ItemGroup>
-  <ItemGroup>
-    <BootstrapperPackage Include="Microsoft.Net.Client.3.5">
-      <Visible>False</Visible>
-      <ProductName>.NET Framework 3.5 SP1 Client Profile</ProductName>
-      <Install>false</Install>
-    </BootstrapperPackage>
-    <BootstrapperPackage Include="Microsoft.Net.Framework.3.5.SP1">
-      <Visible>False</Visible>
-      <ProductName>.NET Framework 3.5 SP1</ProductName>
-      <Install>true</Install>
-    </BootstrapperPackage>
-    <BootstrapperPackage Include="Microsoft.VisualBasic.PowerPacks.10.0">
-      <Visible>False</Visible>
-      <ProductName>Microsoft Visual Basic PowerPacks 10.0</ProductName>
-      <Install>true</Install>
-    </BootstrapperPackage>
-    <BootstrapperPackage Include="Microsoft.Windows.Installer.3.1">
-      <Visible>False</Visible>
-      <ProductName>Windows Installer 3.1</ProductName>
-      <Install>true</Install>
-    </BootstrapperPackage>
-  </ItemGroup>
-  <ItemGroup>
-    <None Include="app.config" />
-    <None Include="packages.config" />
-  </ItemGroup>
-  <ItemGroup>
-    <Page Include="GraphDisplayWindow.xaml">
-      <SubType>Designer</SubType>
-      <Generator>MSBuild:Compile</Generator>
-    </Page>
-  </ItemGroup>
-  <Import Project="$(MSBuildBinPath)\Microsoft.CSharp.targets" />
-  <Import Project="$(SolutionDir)\.nuget\nuget.targets" />
-  <!-- To modify your build process, add your task inside one of the targets below and uncomment it. 
-       Other similar extension points exist, see Microsoft.Common.targets.
-  <Target Name="BeforeBuild">
-  </Target>
-  <Target Name="AfterBuild">
-  </Target>
-  -->
+﻿<?xml version="1.0" encoding="utf-8"?>
+<Project ToolsVersion="4.0" DefaultTargets="Build" xmlns="http://schemas.microsoft.com/developer/msbuild/2003">
+  <PropertyGroup>
+    <Configuration Condition=" '$(Configuration)' == '' ">Debug</Configuration>
+    <Platform Condition=" '$(Platform)' == '' ">AnyCPU</Platform>
+    <ProductVersion>9.0.21022</ProductVersion>
+    <SchemaVersion>2.0</SchemaVersion>
+    <ProjectGuid>{52BC7E44-9F03-4EF9-8E0D-C30B5DA0370B}</ProjectGuid>
+    <OutputType>Library</OutputType>
+    <AppDesignerFolder>Properties</AppDesignerFolder>
+    <RootNamespace>NTestCaseBuilder.Examples</RootNamespace>
+    <AssemblyName>NTestCaseBuilder.Examples</AssemblyName>
+    <TargetFrameworkVersion>v4.0</TargetFrameworkVersion>
+    <FileAlignment>512</FileAlignment>
+    <FileUpgradeFlags>
+    </FileUpgradeFlags>
+    <OldToolsVersion>3.5</OldToolsVersion>
+    <UpgradeBackupLocation />
+    <PublishUrl>publish\</PublishUrl>
+    <Install>true</Install>
+    <InstallFrom>Disk</InstallFrom>
+    <UpdateEnabled>false</UpdateEnabled>
+    <UpdateMode>Foreground</UpdateMode>
+    <UpdateInterval>7</UpdateInterval>
+    <UpdateIntervalUnits>Days</UpdateIntervalUnits>
+    <UpdatePeriodically>false</UpdatePeriodically>
+    <UpdateRequired>false</UpdateRequired>
+    <MapFileExtensions>true</MapFileExtensions>
+    <ApplicationRevision>0</ApplicationRevision>
+    <ApplicationVersion>1.0.0.%2a</ApplicationVersion>
+    <IsWebBootstrapper>false</IsWebBootstrapper>
+    <UseApplicationTrust>false</UseApplicationTrust>
+    <BootstrapperEnabled>true</BootstrapperEnabled>
+    <TargetFrameworkProfile />
+    <SolutionDir Condition="$(SolutionDir) == '' Or $(SolutionDir) == '*Undefined*'">..\</SolutionDir>
+    <RestorePackages>true</RestorePackages>
+  </PropertyGroup>
+  <PropertyGroup Condition=" '$(Configuration)|$(Platform)' == 'Debug|AnyCPU' ">
+    <DebugSymbols>true</DebugSymbols>
+    <DebugType>full</DebugType>
+    <Optimize>false</Optimize>
+    <OutputPath>bin\Debug\</OutputPath>
+    <DefineConstants>DEBUG;TRACE</DefineConstants>
+    <ErrorReport>prompt</ErrorReport>
+    <WarningLevel>4</WarningLevel>
+    <DocumentationFile>bin\Debug\NTestCaseBuilder.Examples.xml</DocumentationFile>
+  </PropertyGroup>
+  <PropertyGroup Condition=" '$(Configuration)|$(Platform)' == 'Release|AnyCPU' ">
+    <DebugType>pdbonly</DebugType>
+    <Optimize>true</Optimize>
+    <OutputPath>bin\Release\</OutputPath>
+    <DefineConstants>TRACE</DefineConstants>
+    <ErrorReport>prompt</ErrorReport>
+    <WarningLevel>4</WarningLevel>
+    <DocumentationFile>bin\Release\NTestCaseBuilder.Examples.xml</DocumentationFile>
+  </PropertyGroup>
+  <ItemGroup>
+    <Reference Include="C5">
+      <HintPath>..\packages\C5.2.2.5073.27396\lib\portable-net40+sl50+wp80+win\C5.dll</HintPath>
+    </Reference>
+    <Reference Include="FSharp.Core, Version=4.3.0.0, Culture=neutral, PublicKeyToken=b03f5f7f11d50a3a, processorArchitecture=MSIL">
+      <HintPath>..\packages\FSharp.Core.3.0.0.2\lib\net40\FSharp.Core.dll</HintPath>
+    </Reference>
+    <Reference Include="FSharp.PowerPack">
+      <HintPath>..\packages\FSPowerPack.Core.Community.3.0.0.0\Lib\Net40\FSharp.PowerPack.dll</HintPath>
+    </Reference>
+    <Reference Include="FSharp.PowerPack.Linq">
+      <HintPath>..\packages\FSPowerPack.Linq.Community.3.0.0.0\Lib\Net40\FSharp.PowerPack.Linq.dll</HintPath>
+    </Reference>
+    <Reference Include="FSharp.PowerPack.Metadata">
+      <HintPath>..\packages\FSPowerPack.Metadata.Community.3.0.0.0\Lib\Net40\FSharp.PowerPack.Metadata.dll</HintPath>
+    </Reference>
+    <Reference Include="FSharp.PowerPack.Parallel.Seq">
+      <HintPath>..\packages\FSPowerPack.Parallel.Seq.Community.3.0.0.0\Lib\Net40\FSharp.PowerPack.Parallel.Seq.dll</HintPath>
+    </Reference>
+    <Reference Include="GraphSharp">
+      <HintPath>..\packages\GraphSharp.1.1.0.0\lib\net40\GraphSharp.dll</HintPath>
+    </Reference>
+    <Reference Include="GraphSharp.Controls">
+      <HintPath>..\packages\GraphSharp.1.1.0.0\lib\net40\GraphSharp.Controls.dll</HintPath>
+    </Reference>
+    <Reference Include="NTestCaseBuilder">
+      <HintPath>..\packages\NTestCaseBuilder.2.5.0.0\lib\net40\NTestCaseBuilder.dll</HintPath>
+    </Reference>
+    <Reference Include="nunit.framework, Version=2.6.3.13283, Culture=neutral, PublicKeyToken=96d09a1eb7f44a77, processorArchitecture=MSIL">
+      <SpecificVersion>False</SpecificVersion>
+      <HintPath>..\packages\NUnit.2.6.3\lib\nunit.framework.dll</HintPath>
+    </Reference>
+    <Reference Include="policy.2.3.FSharp.Core">
+      <HintPath>..\packages\FSharp.Core.3.0.0.2\lib\net40\policy.2.3.FSharp.Core.dll</HintPath>
+    </Reference>
+    <Reference Include="PresentationCore" />
+    <Reference Include="PresentationFramework" />
+    <Reference Include="QuickGraph">
+      <HintPath>..\packages\QuickGraph.3.6.61119.7\lib\net4\QuickGraph.dll</HintPath>
+    </Reference>
+    <Reference Include="QuickGraph.Data">
+      <HintPath>..\packages\QuickGraph.3.6.61119.7\lib\net4\QuickGraph.Data.dll</HintPath>
+    </Reference>
+    <Reference Include="QuickGraph.Graphviz">
+      <HintPath>..\packages\QuickGraph.3.6.61119.7\lib\net4\QuickGraph.Graphviz.dll</HintPath>
+    </Reference>
+    <Reference Include="QuickGraph.Serialization">
+      <HintPath>..\packages\QuickGraph.3.6.61119.7\lib\net4\QuickGraph.Serialization.dll</HintPath>
+    </Reference>
+    <Reference Include="SageSerpent.Infrastructure, Version=2.4.0.0, Culture=neutral, processorArchitecture=MSIL">
+      <SpecificVersion>False</SpecificVersion>
+      <HintPath>..\packages\NTestCaseBuilder.2.5.0.0\lib\net40\SageSerpent.Infrastructure.dll</HintPath>
+    </Reference>
+    <Reference Include="System" />
+    <Reference Include="System.Data" />
+    <Reference Include="System.Xaml" />
+    <Reference Include="System.Xml" />
+    <Reference Include="WindowsBase" />
+    <Reference Include="WPFExtensions">
+      <HintPath>..\packages\WPFExtensions.1.0.0\lib\WPFExtensions.dll</HintPath>
+    </Reference>
+  </ItemGroup>
+  <ItemGroup>
+    <Compile Include="ComplicatedFilter.cs" />
+    <Compile Include="SortingAlgorithm.cs" />
+    <Compile Include="TestSortingAlgorithm.cs" />
+    <Compile Include="Edge.cs" />
+    <Compile Include="Example.cs" />
+    <Compile Include="Graph.cs" />
+    <Compile Include="GraphDisplayWindow.xaml.cs">
+      <DependentUpon>GraphDisplayWindow.xaml</DependentUpon>
+    </Compile>
+    <Compile Include="TestBinaryOperatorExpressions.cs">
+      <SubType>Code</SubType>
+    </Compile>
+    <Compile Include="TestCalculator.cs" />
+    <Compile Include="TestDictionary.cs" />
+    <Compile Include="Vertex.cs" />
+    <Compile Include="IndexedSortedDictionary.cs" />
+    <Compile Include="Properties\AssemblyInfo.cs" />
+    <Compile Include="TestGraphingComponent.cs" />
+  </ItemGroup>
+  <ItemGroup>
+    <BootstrapperPackage Include="Microsoft.Net.Client.3.5">
+      <Visible>False</Visible>
+      <ProductName>.NET Framework 3.5 SP1 Client Profile</ProductName>
+      <Install>false</Install>
+    </BootstrapperPackage>
+    <BootstrapperPackage Include="Microsoft.Net.Framework.3.5.SP1">
+      <Visible>False</Visible>
+      <ProductName>.NET Framework 3.5 SP1</ProductName>
+      <Install>true</Install>
+    </BootstrapperPackage>
+    <BootstrapperPackage Include="Microsoft.VisualBasic.PowerPacks.10.0">
+      <Visible>False</Visible>
+      <ProductName>Microsoft Visual Basic PowerPacks 10.0</ProductName>
+      <Install>true</Install>
+    </BootstrapperPackage>
+    <BootstrapperPackage Include="Microsoft.Windows.Installer.3.1">
+      <Visible>False</Visible>
+      <ProductName>Windows Installer 3.1</ProductName>
+      <Install>true</Install>
+    </BootstrapperPackage>
+  </ItemGroup>
+  <ItemGroup>
+    <None Include="app.config" />
+    <None Include="packages.config" />
+  </ItemGroup>
+  <ItemGroup>
+    <Page Include="GraphDisplayWindow.xaml">
+      <SubType>Designer</SubType>
+      <Generator>MSBuild:Compile</Generator>
+    </Page>
+  </ItemGroup>
+  <Import Project="$(MSBuildBinPath)\Microsoft.CSharp.targets" />
+  <Import Project="$(SolutionDir)\.nuget\nuget.targets" />
+  <!-- To modify your build process, add your task inside one of the targets below and uncomment it. 
+       Other similar extension points exist, see Microsoft.Common.targets.
+  <Target Name="BeforeBuild">
+  </Target>
+  <Target Name="AfterBuild">
+  </Target>
+  -->
 </Project>