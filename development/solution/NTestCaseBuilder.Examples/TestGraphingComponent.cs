﻿using System;
using System.Collections.Generic;
using System.Linq;
using NUnit.Framework;
using QuickGraph;
using QuickGraph.Algorithms;
using SageSerpent.Infrastructure;

namespace NTestCaseBuilder.Examples
{
    [TestFixture]
    public class TestGraphingComponent
    {
        private class TestCase
        {
            public Int32 NumberOfVertices { get; set; }

            public IEnumerable<Tuple<Int32, Int32>> Connections { get; set; }

            public Graph MakeGraph()
            {
                var graph = new Graph();

                var vertices = (from id in Enumerable.Range(0, NumberOfVertices) select new Vertex {Id = id}).ToArray();

                foreach (var vertex in vertices)
                {
                    graph.AddVertex(vertex);
                }

                foreach (var connection in Connections)
                {
                    graph.AddEdge(new Edge(vertices[connection.Item1], vertices[connection.Item2]));
                }

                return graph;
            }
        }


        private static IEnumerable<Tuple<Int32, Int32>> EnumerateConnections(IEnumerable<Boolean> connectionSwitches,
            Int32 numberOfVertices)
        {
            if (NumberOfPotentialUniqueConnectionsWithoutSelfLoops(numberOfVertices) != connectionSwitches.Count())
            {
                throw new SageSerpent.Infrastructure.LogicErrorException(
                    "Number of vertices does not correspond to the maximum number of connections possible.");
            }

            var connectionIterator = connectionSwitches.GetEnumerator();

            var counter = 0;

            while (connectionIterator.MoveNext())
            {
                // Have to avoid creating potential connections that are self-loops - see comment for 'NumberOfPotentialUniqueConnectionsWithoutSelfLoops'.

                int sourceVertexId;
                int targetVertexId;
                GetSourceAndTargetVertices(numberOfVertices, counter, out sourceVertexId, out targetVertexId);

                if (connectionIterator.Current)
                    yield return Tuple.Create(sourceVertexId, targetVertexId);

                ++counter;
            }
        }

        private static void GetSourceAndTargetVertices(int numberOfVertices, int masterIndex, out int sourceVertexId,
            out int targetVertexId)
        {
<<<<<<< HEAD
            sourceIndex = masterIndex/(numberOfVertices - 1);
            targetIndex = masterIndex%(numberOfVertices - 1);
=======
            sourceVertexId = masterIndex / (numberOfVertices - 1);
            targetVertexId = masterIndex % (numberOfVertices - 1);
>>>>>>> 5c450b1f

            if (targetVertexId >= sourceVertexId)
            {
<<<<<<< HEAD
                targetIndex = (targetIndex + 1)%numberOfVertices;
=======
                targetVertexId = 1 + targetVertexId;
>>>>>>> 5c450b1f
            }
        }

        private static int NumberOfPotentialUniqueConnectionsWithoutSelfLoops(Int32 numberOfVertices)
            // Ban self-loops; we are trying to create DAGs in the first place.
        {
            return numberOfVertices*(numberOfVertices - 1);
        }

        private static ITypedFactory<IEnumerable<Tuple<Int32, Int32>>> BuildConnectionsFactory(Int32 numberOfVertices)
        {
            var numberOfPotentialUniqueConnectionsWithoutSelfLoops =
                NumberOfPotentialUniqueConnectionsWithoutSelfLoops(numberOfVertices);

            var connectionSwitchFactory = TestVariable.Create(new[] {false, true});

            return
                Synthesis.Create(
                    Enumerable.Repeat(connectionSwitchFactory, numberOfPotentialUniqueConnectionsWithoutSelfLoops),
                    connectionSwitches => EnumerateConnections(connectionSwitches, numberOfVertices));
        }

        private static Boolean ConnectionsImplyADag(
            IEnumerable<KeyValuePair<int, Tuple<int, object>>> testVariableIndexToLevelNumberAndValueMap,
            Int32 numberOfVertices)
        {
            return
<<<<<<< HEAD
                Enumerable.Range(0, numberOfVertices).Any(
                    frozenRootingIndexToCloseOver =>
                    testVariableIndexToLevelNumberAndValueMap.All(testVariableIndexToLevelNumberAndValuePair =>
                                                                      {
                                                                          Int32 sourceIndex;
                                                                          Int32 targetIndex;
                                                                          GetSourceAndTargetIndices(numberOfVertices,
                                                                                                    testVariableIndexToLevelNumberAndValuePair
                                                                                                        .Key,
                                                                                                    out sourceIndex,
                                                                                                    out targetIndex);
                                                                          return
                                                                              !(Boolean)
                                                                               testVariableIndexToLevelNumberAndValuePair
                                                                                   .Value.Item2 ||
                                                                              (sourceIndex -
                                                                               frozenRootingIndexToCloseOver)%
                                                                              numberOfVertices <
                                                                              (targetIndex -
                                                                               frozenRootingIndexToCloseOver)%
                                                                              numberOfVertices;
                                                                      }));
=======
                Enumerable.Range(0, numberOfVertices)
                    .Any(
                        frozenRootingIndexToCloseOver =>
                            testVariableIndexToLevelNumberAndValueMap.All(testVariableIndexToLevelNumberAndValuePair =>
                            {
                                Int32 sourceVertexId;
                                Int32 targetVertexId;
                                GetSourceAndTargetVertices(numberOfVertices,
                                    testVariableIndexToLevelNumberAndValuePair.Key, out sourceVertexId,
                                    out targetVertexId);
                                return !(Boolean) testVariableIndexToLevelNumberAndValuePair.Value.Item2 ||
                                       (numberOfVertices + sourceVertexId - frozenRootingIndexToCloseOver) %
                                       numberOfVertices <
                                       (numberOfVertices + targetVertexId - frozenRootingIndexToCloseOver) %
                                       numberOfVertices;
                            }));
>>>>>>> 5c450b1f
        }

        private static ITypedFactory<TestCase> BuildTestCaseFactory(Int32 numberOfVertices)
        {
            var connectionsFactory =
                BuildConnectionsFactory(numberOfVertices)
                    .WithFilter(dictionary => ConnectionsImplyADag(dictionary, numberOfVertices));

            var testCaseFactory = Synthesis.Create(connectionsFactory,
                connections => new TestCase() {NumberOfVertices = numberOfVertices, Connections = connections});

            return
                Interleaving.Create(new[]
                {testCaseFactory, Deferral.Create(() => BuildTestCaseFactory(1 + numberOfVertices))});
        }

        [Test]
        [RequiresSTAAttribute] // This test needs manual interaction in order to dismiss the dialog boxes
        // - so it shouldn't be run as part of an automated test suite.
        [Ignore]
        public void ShowSomeGraphs()
        {
            var factory = BuildTestCaseFactory(1).WithDeferralBudgetOf(12);

            const int maximumStrengthRequired = 2;

            factory.ExecuteParameterisedUnitTestForAllTestCases(maximumStrengthRequired, testCase =>
            {
                var graph = testCase.MakeGraph();
                if (!graph.IsDirected)
                {
                    throw new LogicErrorException(
                        "One of the aims of this example is to show the guaranteed generation of a DAG via a filter: it has failed.");
                }

                Console.WriteLine("**********");

                foreach (var vertex in graph.TopologicalSort())
                {
                    var outEdges = graph.OutEdges(vertex).ToList();
                    Console.WriteLine(outEdges.Any()
                        ? String.Format("Source vertex: {0}, leading to targets: {1}", vertex.Id,
                            outEdges.Select(edge => edge.GetOtherVertex(vertex).Id.ToString())
                                .Aggregate((lhs, rhs) => String.Format("{0}, {1}", lhs, rhs)))
                        : String.Format("Isolated vertex: {0}", vertex.Id));
                }

                var windowToPopUp = new GraphDisplayWindow {DataContext = graph};
                windowToPopUp.ShowDialog();
            });
        }
    }
}<|MERGE_RESOLUTION|>--- conflicted
+++ resolved
@@ -1,207 +1,173 @@
-﻿using System;
-using System.Collections.Generic;
-using System.Linq;
-using NUnit.Framework;
-using QuickGraph;
-using QuickGraph.Algorithms;
-using SageSerpent.Infrastructure;
-
-namespace NTestCaseBuilder.Examples
-{
-    [TestFixture]
-    public class TestGraphingComponent
-    {
-        private class TestCase
-        {
-            public Int32 NumberOfVertices { get; set; }
-
-            public IEnumerable<Tuple<Int32, Int32>> Connections { get; set; }
-
-            public Graph MakeGraph()
-            {
-                var graph = new Graph();
-
-                var vertices = (from id in Enumerable.Range(0, NumberOfVertices) select new Vertex {Id = id}).ToArray();
-
-                foreach (var vertex in vertices)
-                {
-                    graph.AddVertex(vertex);
-                }
-
-                foreach (var connection in Connections)
-                {
-                    graph.AddEdge(new Edge(vertices[connection.Item1], vertices[connection.Item2]));
-                }
-
-                return graph;
-            }
-        }
-
-
-        private static IEnumerable<Tuple<Int32, Int32>> EnumerateConnections(IEnumerable<Boolean> connectionSwitches,
-            Int32 numberOfVertices)
-        {
-            if (NumberOfPotentialUniqueConnectionsWithoutSelfLoops(numberOfVertices) != connectionSwitches.Count())
-            {
-                throw new SageSerpent.Infrastructure.LogicErrorException(
-                    "Number of vertices does not correspond to the maximum number of connections possible.");
-            }
-
-            var connectionIterator = connectionSwitches.GetEnumerator();
-
-            var counter = 0;
-
-            while (connectionIterator.MoveNext())
-            {
-                // Have to avoid creating potential connections that are self-loops - see comment for 'NumberOfPotentialUniqueConnectionsWithoutSelfLoops'.
-
-                int sourceVertexId;
-                int targetVertexId;
-                GetSourceAndTargetVertices(numberOfVertices, counter, out sourceVertexId, out targetVertexId);
-
-                if (connectionIterator.Current)
-                    yield return Tuple.Create(sourceVertexId, targetVertexId);
-
-                ++counter;
-            }
-        }
-
-        private static void GetSourceAndTargetVertices(int numberOfVertices, int masterIndex, out int sourceVertexId,
-            out int targetVertexId)
-        {
-<<<<<<< HEAD
-            sourceIndex = masterIndex/(numberOfVertices - 1);
-            targetIndex = masterIndex%(numberOfVertices - 1);
-=======
-            sourceVertexId = masterIndex / (numberOfVertices - 1);
-            targetVertexId = masterIndex % (numberOfVertices - 1);
->>>>>>> 5c450b1f
-
-            if (targetVertexId >= sourceVertexId)
-            {
-<<<<<<< HEAD
-                targetIndex = (targetIndex + 1)%numberOfVertices;
-=======
-                targetVertexId = 1 + targetVertexId;
->>>>>>> 5c450b1f
-            }
-        }
-
-        private static int NumberOfPotentialUniqueConnectionsWithoutSelfLoops(Int32 numberOfVertices)
-            // Ban self-loops; we are trying to create DAGs in the first place.
-        {
-            return numberOfVertices*(numberOfVertices - 1);
-        }
-
-        private static ITypedFactory<IEnumerable<Tuple<Int32, Int32>>> BuildConnectionsFactory(Int32 numberOfVertices)
-        {
-            var numberOfPotentialUniqueConnectionsWithoutSelfLoops =
-                NumberOfPotentialUniqueConnectionsWithoutSelfLoops(numberOfVertices);
-
-            var connectionSwitchFactory = TestVariable.Create(new[] {false, true});
-
-            return
-                Synthesis.Create(
-                    Enumerable.Repeat(connectionSwitchFactory, numberOfPotentialUniqueConnectionsWithoutSelfLoops),
-                    connectionSwitches => EnumerateConnections(connectionSwitches, numberOfVertices));
-        }
-
-        private static Boolean ConnectionsImplyADag(
-            IEnumerable<KeyValuePair<int, Tuple<int, object>>> testVariableIndexToLevelNumberAndValueMap,
-            Int32 numberOfVertices)
-        {
-            return
-<<<<<<< HEAD
-                Enumerable.Range(0, numberOfVertices).Any(
-                    frozenRootingIndexToCloseOver =>
-                    testVariableIndexToLevelNumberAndValueMap.All(testVariableIndexToLevelNumberAndValuePair =>
-                                                                      {
-                                                                          Int32 sourceIndex;
-                                                                          Int32 targetIndex;
-                                                                          GetSourceAndTargetIndices(numberOfVertices,
-                                                                                                    testVariableIndexToLevelNumberAndValuePair
-                                                                                                        .Key,
-                                                                                                    out sourceIndex,
-                                                                                                    out targetIndex);
-                                                                          return
-                                                                              !(Boolean)
-                                                                               testVariableIndexToLevelNumberAndValuePair
-                                                                                   .Value.Item2 ||
-                                                                              (sourceIndex -
-                                                                               frozenRootingIndexToCloseOver)%
-                                                                              numberOfVertices <
-                                                                              (targetIndex -
-                                                                               frozenRootingIndexToCloseOver)%
-                                                                              numberOfVertices;
-                                                                      }));
-=======
-                Enumerable.Range(0, numberOfVertices)
-                    .Any(
-                        frozenRootingIndexToCloseOver =>
-                            testVariableIndexToLevelNumberAndValueMap.All(testVariableIndexToLevelNumberAndValuePair =>
-                            {
-                                Int32 sourceVertexId;
-                                Int32 targetVertexId;
-                                GetSourceAndTargetVertices(numberOfVertices,
-                                    testVariableIndexToLevelNumberAndValuePair.Key, out sourceVertexId,
-                                    out targetVertexId);
-                                return !(Boolean) testVariableIndexToLevelNumberAndValuePair.Value.Item2 ||
-                                       (numberOfVertices + sourceVertexId - frozenRootingIndexToCloseOver) %
-                                       numberOfVertices <
-                                       (numberOfVertices + targetVertexId - frozenRootingIndexToCloseOver) %
-                                       numberOfVertices;
-                            }));
->>>>>>> 5c450b1f
-        }
-
-        private static ITypedFactory<TestCase> BuildTestCaseFactory(Int32 numberOfVertices)
-        {
-            var connectionsFactory =
-                BuildConnectionsFactory(numberOfVertices)
-                    .WithFilter(dictionary => ConnectionsImplyADag(dictionary, numberOfVertices));
-
-            var testCaseFactory = Synthesis.Create(connectionsFactory,
-                connections => new TestCase() {NumberOfVertices = numberOfVertices, Connections = connections});
-
-            return
-                Interleaving.Create(new[]
-                {testCaseFactory, Deferral.Create(() => BuildTestCaseFactory(1 + numberOfVertices))});
-        }
-
-        [Test]
-        [RequiresSTAAttribute] // This test needs manual interaction in order to dismiss the dialog boxes
-        // - so it shouldn't be run as part of an automated test suite.
-        [Ignore]
-        public void ShowSomeGraphs()
-        {
-            var factory = BuildTestCaseFactory(1).WithDeferralBudgetOf(12);
-
-            const int maximumStrengthRequired = 2;
-
-            factory.ExecuteParameterisedUnitTestForAllTestCases(maximumStrengthRequired, testCase =>
-            {
-                var graph = testCase.MakeGraph();
-                if (!graph.IsDirected)
-                {
-                    throw new LogicErrorException(
-                        "One of the aims of this example is to show the guaranteed generation of a DAG via a filter: it has failed.");
-                }
-
-                Console.WriteLine("**********");
-
-                foreach (var vertex in graph.TopologicalSort())
-                {
-                    var outEdges = graph.OutEdges(vertex).ToList();
-                    Console.WriteLine(outEdges.Any()
-                        ? String.Format("Source vertex: {0}, leading to targets: {1}", vertex.Id,
-                            outEdges.Select(edge => edge.GetOtherVertex(vertex).Id.ToString())
-                                .Aggregate((lhs, rhs) => String.Format("{0}, {1}", lhs, rhs)))
-                        : String.Format("Isolated vertex: {0}", vertex.Id));
-                }
-
-                var windowToPopUp = new GraphDisplayWindow {DataContext = graph};
-                windowToPopUp.ShowDialog();
-            });
-        }
-    }
+﻿using System;
+using System.Collections.Generic;
+using System.Linq;
+using NUnit.Framework;
+using QuickGraph;
+using QuickGraph.Algorithms;
+using SageSerpent.Infrastructure;
+
+namespace NTestCaseBuilder.Examples
+{
+    [TestFixture]
+    public class TestGraphingComponent
+    {
+        private class TestCase
+        {
+            public Int32 NumberOfVertices { get; set; }
+
+            public IEnumerable<Tuple<Int32, Int32>> Connections { get; set; }
+
+            public Graph MakeGraph()
+            {
+                var graph = new Graph();
+
+                var vertices = (from id in Enumerable.Range(0, NumberOfVertices) select new Vertex {Id = id}).ToArray();
+
+                foreach (var vertex in vertices)
+                {
+                    graph.AddVertex(vertex);
+                }
+
+                foreach (var connection in Connections)
+                {
+                    graph.AddEdge(new Edge(vertices[connection.Item1], vertices[connection.Item2]));
+                }
+
+                return graph;
+            }
+        }
+
+
+        private static IEnumerable<Tuple<Int32, Int32>> EnumerateConnections(IEnumerable<Boolean> connectionSwitches,
+            Int32 numberOfVertices)
+        {
+            if (NumberOfPotentialUniqueConnectionsWithoutSelfLoops(numberOfVertices) != connectionSwitches.Count())
+            {
+                throw new SageSerpent.Infrastructure.LogicErrorException(
+                    "Number of vertices does not correspond to the maximum number of connections possible.");
+            }
+
+            var connectionIterator = connectionSwitches.GetEnumerator();
+
+            var counter = 0;
+
+            while (connectionIterator.MoveNext())
+            {
+                // Have to avoid creating potential connections that are self-loops - see comment for 'NumberOfPotentialUniqueConnectionsWithoutSelfLoops'.
+
+                int sourceVertexId;
+                int targetVertexId;
+                GetSourceAndTargetVertices(numberOfVertices, counter, out sourceVertexId, out targetVertexId);
+
+                if (connectionIterator.Current)
+                    yield return Tuple.Create(sourceVertexId, targetVertexId);
+
+                ++counter;
+            }
+        }
+
+        private static void GetSourceAndTargetVertices(int numberOfVertices, int masterIndex, out int sourceVertexId,
+            out int targetVertexId)
+        {
+            sourceVertexId = masterIndex / (numberOfVertices - 1);
+            targetVertexId = masterIndex % (numberOfVertices - 1);
+
+            if (targetVertexId >= sourceVertexId)
+            {
+                targetVertexId = 1 + targetVertexId;
+            }
+        }
+
+        private static int NumberOfPotentialUniqueConnectionsWithoutSelfLoops(Int32 numberOfVertices)
+            // Ban self-loops; we are trying to create DAGs in the first place.
+        {
+            return numberOfVertices*(numberOfVertices - 1);
+        }
+
+        private static ITypedFactory<IEnumerable<Tuple<Int32, Int32>>> BuildConnectionsFactory(Int32 numberOfVertices)
+        {
+            var numberOfPotentialUniqueConnectionsWithoutSelfLoops =
+                NumberOfPotentialUniqueConnectionsWithoutSelfLoops(numberOfVertices);
+
+            var connectionSwitchFactory = TestVariable.Create(new[] {false, true});
+
+            return
+                Synthesis.Create(
+                    Enumerable.Repeat(connectionSwitchFactory, numberOfPotentialUniqueConnectionsWithoutSelfLoops),
+                    connectionSwitches => EnumerateConnections(connectionSwitches, numberOfVertices));
+        }
+
+        private static Boolean ConnectionsImplyADag(
+            IEnumerable<KeyValuePair<int, Tuple<int, object>>> testVariableIndexToLevelNumberAndValueMap,
+            Int32 numberOfVertices)
+        {
+            return
+                Enumerable.Range(0, numberOfVertices)
+                    .Any(
+                    frozenRootingIndexToCloseOver =>
+                    testVariableIndexToLevelNumberAndValueMap.All(testVariableIndexToLevelNumberAndValuePair =>
+                                                                      {
+                                Int32 sourceVertexId;
+                                Int32 targetVertexId;
+                                GetSourceAndTargetVertices(numberOfVertices,
+                                    testVariableIndexToLevelNumberAndValuePair.Key, out sourceVertexId,
+                                    out targetVertexId);
+                                return !(Boolean) testVariableIndexToLevelNumberAndValuePair.Value.Item2 ||
+                                       (numberOfVertices + sourceVertexId - frozenRootingIndexToCloseOver) %
+                                                                              numberOfVertices <
+                                       (numberOfVertices + targetVertexId - frozenRootingIndexToCloseOver) %
+                                                                              numberOfVertices;
+                                                                      }));
+        }
+
+        private static ITypedFactory<TestCase> BuildTestCaseFactory(Int32 numberOfVertices)
+        {
+            var connectionsFactory =
+                BuildConnectionsFactory(numberOfVertices)
+                    .WithFilter(dictionary => ConnectionsImplyADag(dictionary, numberOfVertices));
+
+            var testCaseFactory = Synthesis.Create(connectionsFactory,
+                connections => new TestCase() {NumberOfVertices = numberOfVertices, Connections = connections});
+
+            return
+                Interleaving.Create(new[]
+                {testCaseFactory, Deferral.Create(() => BuildTestCaseFactory(1 + numberOfVertices))});
+        }
+
+        [Test]
+        [RequiresSTAAttribute] // This test needs manual interaction in order to dismiss the dialog boxes
+        // - so it shouldn't be run as part of an automated test suite.
+        [Ignore]
+        public void ShowSomeGraphs()
+        {
+            var factory = BuildTestCaseFactory(1).WithDeferralBudgetOf(12);
+
+            const int maximumStrengthRequired = 2;
+
+            factory.ExecuteParameterisedUnitTestForAllTestCases(maximumStrengthRequired, testCase =>
+            {
+                var graph = testCase.MakeGraph();
+                if (!graph.IsDirected)
+                {
+                    throw new LogicErrorException(
+                        "One of the aims of this example is to show the guaranteed generation of a DAG via a filter: it has failed.");
+                }
+
+                Console.WriteLine("**********");
+
+                foreach (var vertex in graph.TopologicalSort())
+                {
+                    var outEdges = graph.OutEdges(vertex).ToList();
+                    Console.WriteLine(outEdges.Any()
+                        ? String.Format("Source vertex: {0}, leading to targets: {1}", vertex.Id,
+                            outEdges.Select(edge => edge.GetOtherVertex(vertex).Id.ToString())
+                                .Aggregate((lhs, rhs) => String.Format("{0}, {1}", lhs, rhs)))
+                        : String.Format("Isolated vertex: {0}", vertex.Id));
+                }
+
+                var windowToPopUp = new GraphDisplayWindow {DataContext = graph};
+                windowToPopUp.ShowDialog();
+            });
+        }
+    }
 }