﻿#nowarn "40"

namespace NTestCaseBuilder

    open System.Collections
    open System.Collections.Generic
    open System
    open SageSerpent.Infrastructure
    open SageSerpent.Infrastructure.OptionWorkflow
    open SageSerpent.Infrastructure.OptionExtensions
    open SageSerpent.Infrastructure.RandomExtensions
    open SageSerpent.Infrastructure.ListExtensions
    open SageSerpent.Infrastructure.ContinuationWorkflow
    open SageSerpent.Infrastructure.ChunkedListExtensions
    open Microsoft.FSharp.Collections

    module MergedPartialTestVectorRepresentationsDetail =
        type InternalNode<'Level when 'Level: comparison> =
            {
                LevelForTestVariableIndex: 'Level
                SubtreeWithLesserLevelsForSameTestVariableIndex: BinaryTreeOfLevelsForTestVariable<'Level>
                SubtreeWithGreaterLevelsForSameTestVariableIndex: BinaryTreeOfLevelsForTestVariable<'Level>
                TestVectorPathsForFollowingIndices: TestVectorPaths<'Level>
            }
        and BinaryTreeOfLevelsForTestVariable<'Level when 'Level: comparison> =
            UnsuccessfulSearchTerminationNode
          | InternalNode of InternalNode<'Level>
        and WildcardNode<'Level when 'Level: comparison> =
            {
                SubtreeWithAllLevelsForSameTestVariableIndex: BinaryTreeOfLevelsForTestVariable<'Level>
                TestVectorPathsForFollowingIndices: TestVectorPaths<'Level>
            }
        and TestVectorPaths<'Level when 'Level: comparison> =
            {
                SharedPathPrefix: ChunkedList<Option<'Level>>
                BranchingRoot: TernarySearchTree<'Level>
            }
        and TernarySearchTree<'Level when 'Level: comparison> =
            SuccessfulSearchTerminationNode
          | WildcardNode of WildcardNode<'Level>
          | BinaryTreeOfLevelsForTestVariable of BinaryTreeOfLevelsForTestVariable<'Level>

        let inline (|EmptyTernarySearchTree|_|) ternarySearchTree =
            match ternarySearchTree with
                BinaryTreeOfLevelsForTestVariable UnsuccessfulSearchTerminationNode ->
                    Some ()
              | _ ->
                    None

        let EmptyTernarySearchTree =
            BinaryTreeOfLevelsForTestVariable UnsuccessfulSearchTerminationNode

        let inline (|NoTestVectorPaths|_|) testVectorPaths =
            match testVectorPaths with
                {
                    SharedPathPrefix = Nil
                    BranchingRoot = EmptyTernarySearchTree
                } ->
                    Some ()
              | _ ->
                    None

        let NoTestVectorPaths =
            {
                SharedPathPrefix = Nil
                BranchingRoot = EmptyTernarySearchTree
            }

        let inline (|BranchingWithSingleLevelForLeadingTestVariable|_|) ternarySearchTree =
            match ternarySearchTree with
                BinaryTreeOfLevelsForTestVariable
                (InternalNode
                {
                    LevelForTestVariableIndex = levelForTestVariableIndex
                    SubtreeWithLesserLevelsForSameTestVariableIndex = UnsuccessfulSearchTerminationNode
                    SubtreeWithGreaterLevelsForSameTestVariableIndex = UnsuccessfulSearchTerminationNode
                    TestVectorPathsForFollowingIndices = testVectorPathsForFollowingIndices
                }) ->
                    {
                        testVectorPathsForFollowingIndices with
                            SharedPathPrefix =
                                Cons (Some levelForTestVariableIndex
                                      , testVectorPathsForFollowingIndices.SharedPathPrefix)
                    }
                    |> Some
              | _ ->
                    None

        let inline (|BranchingWithJustWildcardForLeadingTestVariable|_|) ternarySearchTree =
            match ternarySearchTree with
                WildcardNode
                {
                    SubtreeWithAllLevelsForSameTestVariableIndex = UnsuccessfulSearchTerminationNode
                    TestVectorPathsForFollowingIndices = testVectorPathsForFollowingIndices
                } ->
                    {
                        testVectorPathsForFollowingIndices with
                            SharedPathPrefix =
                                Cons (None
                                      , testVectorPathsForFollowingIndices.SharedPathPrefix)
                    }
                    |> Some
              | _ ->
                    None

        let inline mirrorInternalNode mirroring
                                      internalNodeRepresentation =
            if mirroring
            then
                match internalNodeRepresentation with
                    {
                        SubtreeWithLesserLevelsForSameTestVariableIndex = rootSubtreeWithLesserLevelsForSameTestVariableIndex
                        SubtreeWithGreaterLevelsForSameTestVariableIndex = rootSubtreeWithGreaterLevelsForSameTestVariableIndex
                    } ->
                        {
                            internalNodeRepresentation with
                                SubtreeWithLesserLevelsForSameTestVariableIndex = rootSubtreeWithGreaterLevelsForSameTestVariableIndex
                                SubtreeWithGreaterLevelsForSameTestVariableIndex = rootSubtreeWithLesserLevelsForSameTestVariableIndex
                        }
            else
                internalNodeRepresentation

        let inline (|MirroredInternalNode|_|) mirroring
                                              internalNode =
            match internalNode with
                InternalNode internalNodeRepresentation ->
                    internalNodeRepresentation
                    |> mirrorInternalNode mirroring
                    |> Some
              | _ ->
                    None

        let inline MirroredInternalNode mirroring
                                        internalNodeRepresentation =
            mirrorInternalNode mirroring
                               internalNodeRepresentation
            |> InternalNode

        type InternalNode<'Level when 'Level: comparison> with
            member this.NumberOfLevelsForLeadingTestVariable =
                match !this.CacheOfNumberOfLevelsForLeadingTestVariable with
                    None ->
                        let numberOfLevelsForLeadingTestVariable =
                            match this with
                                {
                                    SubtreeWithLesserLevelsForSameTestVariableIndex = subtreeWithLesserLevelsForSameTestVariableIndex
                                    SubtreeWithGreaterLevelsForSameTestVariableIndex = subtreeWithGreaterLevelsForSameTestVariableIndex
                                    TestVectorPathsForFollowingIndices
                                        = NoTestVectorPaths
                                } ->
                                    subtreeWithLesserLevelsForSameTestVariableIndex.NumberOfLevelsForLeadingTestVariable
                                    + subtreeWithGreaterLevelsForSameTestVariableIndex.NumberOfLevelsForLeadingTestVariable
                              | {
                                    SubtreeWithLesserLevelsForSameTestVariableIndex = subtreeWithLesserLevelsForSameTestVariableIndex
                                    SubtreeWithGreaterLevelsForSameTestVariableIndex = subtreeWithGreaterLevelsForSameTestVariableIndex
                                } ->
                                    1u
                                    + subtreeWithLesserLevelsForSameTestVariableIndex.NumberOfLevelsForLeadingTestVariable
                                    + subtreeWithGreaterLevelsForSameTestVariableIndex.NumberOfLevelsForLeadingTestVariable
                        this.CacheOfNumberOfLevelsForLeadingTestVariable :=
                            Some numberOfLevelsForLeadingTestVariable
                        numberOfLevelsForLeadingTestVariable
                  | Some numberOfLevelsForLeadingTestVariable ->
                        numberOfLevelsForLeadingTestVariable

            // TODO: this is horrible - is this really giving any appreciable performance benefit?
            member private this.CacheOfNumberOfLevelsForLeadingTestVariable =
                ref None

        and BinaryTreeOfLevelsForTestVariable<'Level when 'Level: comparison> with
            member this.NumberOfLevelsForLeadingTestVariable =
                match this with
                    InternalNode internalNode ->
                        internalNode.NumberOfLevelsForLeadingTestVariable
                  | UnsuccessfulSearchTerminationNode ->
                        0u

        type TreeSearchContextParameters =
            {
                TestVariableIndex: UInt32
                HasSuffixContextOfPossibleFullTestVector: Boolean
            }

            static member StartOfSearch =
                {
                    TestVariableIndex = 0u
                    HasSuffixContextOfPossibleFullTestVector = true
                }

            member this.IsSpecialCaseDenotingInitialState =   // The tests define this special state as not possessing any test vectors, not even the trivial empty one.
                0u = this.TestVariableIndex

            member this.IsFullTestVector maximumNumberOfTestVariables =
                this.HasSuffixContextOfPossibleFullTestVector
                && maximumNumberOfTestVariables = this.TestVariableIndex

            member this.PropagateFromDefinedLevelToNextTestVariable =
                {
                    this with
                        TestVariableIndex = this.TestVariableIndex + 1u
                }

            member this.PropagateFromWildcardLevelToNextTestVariable =
                {
                    this with
                        TestVariableIndex = this.TestVariableIndex + 1u
                        HasSuffixContextOfPossibleFullTestVector = false
                }

        type SharedPathPrefixMatchResult<'Level> =
            AgreesWithPrefixOfPartialTestVector of List<Option<'Level>> * List<Option<'Level>>  // The prefix of partial test vector representation that agrees
                                                                                                // and the remainder of the partial test vector representation.
          | ShortenedPrefixAgreesWithEntirePartialTestVector of Int32 * List<Option<'Level>>    // Length of partial test vector representation and
                                                                                                // the partial test vector representation itself.
          | CompleteMismatch of Int32 * List<Option<'Level>> * List<Option<'Level>> // Index of mismatch in the shared path prefix,
                                                                                    // the prefix of partial test vector representation that agrees
                                                                                    // and the remainder of the partial test vector representation
                                                                                    // including the mismatching level at the head.

        let splayInternalNodeWithMatchingOrNeighbouringLevel internalNodeRepresentation
                                                             comparisonWrtImplicitLevel =
            let mirroredComparisonWrtImplicitLevel =
                comparisonWrtImplicitLevel
                >> (~-)
            let rec accumulateFlankingSubtrees ({
                                                    LevelForTestVariableIndex = rootLevelForTestVariableIndex
                                                    SubtreeWithLesserLevelsForSameTestVariableIndex = rootSubtreeWithLesserLevelsForSameTestVariableIndex
                                                    SubtreeWithGreaterLevelsForSameTestVariableIndex = rootSubtreeWithGreaterLevelsForSameTestVariableIndex
                                                } as internalNodeRepresentationForRoot)
                                               addNodeWithGreatestLevelToFlankingSubtreeWithLesserLevels
                                               addNodeWithLeastLevelToFlankingSubtreeWithGreaterLevels
                                               interchangeRolesOfFlankingSubtreesOnBehalfOfCaller =
                let addNodeWithGreatestLevelToFlankingSubtreeWithLesserLevels
                    , addNodeWithLeastLevelToFlankingSubtreeWithGreaterLevels =
                    if interchangeRolesOfFlankingSubtreesOnBehalfOfCaller
                    then
                        addNodeWithLeastLevelToFlankingSubtreeWithGreaterLevels
                        , addNodeWithGreatestLevelToFlankingSubtreeWithLesserLevels
                    else
                        addNodeWithGreatestLevelToFlankingSubtreeWithLesserLevels
                        , addNodeWithLeastLevelToFlankingSubtreeWithGreaterLevels
                let inline splayAtRootNode () =
                    {
                        internalNodeRepresentationForRoot with
                            SubtreeWithLesserLevelsForSameTestVariableIndex = UnsuccessfulSearchTerminationNode
                            SubtreeWithGreaterLevelsForSameTestVariableIndex = UnsuccessfulSearchTerminationNode
                    }
                    , addNodeWithGreatestLevelToFlankingSubtreeWithLesserLevels rootSubtreeWithLesserLevelsForSameTestVariableIndex
                    , addNodeWithLeastLevelToFlankingSubtreeWithGreaterLevels rootSubtreeWithGreaterLevelsForSameTestVariableIndex
                match comparisonWrtImplicitLevel rootLevelForTestVariableIndex with
                    0 ->
                        // Degenerate root node only case (level has been found)...
                        splayAtRootNode ()
                  | rootResult ->
                        // NOTE: comments for this section refer to the 'unmirrored' case. So in the mirrored case,
                        // 'zig-zag' becomes 'zag-zig', 'least upper bound' becomes 'greatest lower bound', etc.
                        let localMirroring
                            , comparisonWrtImplicitLevel
                            , internalNodeRepresentationForRoot
                            , rootSubtreeWithLesserLevelsForSameTestVariableIndex
                            , rootSubtreeWithGreaterLevelsForSameTestVariableIndex
                            , addNodeWithGreatestLevelToFlankingSubtreeWithLesserLevels
                            , addNodeWithLeastLevelToFlankingSubtreeWithGreaterLevels =
                            if rootResult > 0
                            then
                                true
                                , mirroredComparisonWrtImplicitLevel
                                , mirrorInternalNode true
                                                     internalNodeRepresentationForRoot
                                , rootSubtreeWithGreaterLevelsForSameTestVariableIndex
                                , rootSubtreeWithLesserLevelsForSameTestVariableIndex
                                , addNodeWithLeastLevelToFlankingSubtreeWithGreaterLevels
                                , addNodeWithGreatestLevelToFlankingSubtreeWithLesserLevels
                            else
                                false
                                , comparisonWrtImplicitLevel
                                , internalNodeRepresentationForRoot
                                , rootSubtreeWithLesserLevelsForSameTestVariableIndex
                                , rootSubtreeWithGreaterLevelsForSameTestVariableIndex
                                , addNodeWithGreatestLevelToFlankingSubtreeWithLesserLevels
                                , addNodeWithLeastLevelToFlankingSubtreeWithGreaterLevels
                        match rootSubtreeWithLesserLevelsForSameTestVariableIndex with
                            MirroredInternalNode localMirroring
                            ({
                                LevelForTestVariableIndex = zigLevelForTestVariableIndex
                                SubtreeWithLesserLevelsForSameTestVariableIndex = zigSubtreeWithLesserLevelsForSameTestVariableIndex
                                SubtreeWithGreaterLevelsForSameTestVariableIndex = zigSubtreeWithGreaterLevelsForSameTestVariableIndex
                            } as internalNodeRepresentationForZig) ->
                                match comparisonWrtImplicitLevel zigLevelForTestVariableIndex
                                      , zigSubtreeWithLesserLevelsForSameTestVariableIndex
                                      , zigSubtreeWithGreaterLevelsForSameTestVariableIndex with
                                    zigResult
                                    , InternalNode internalNodeRepresentationforZigZig
                                    , _ when zigResult < 0 ->
                                        // Zig-zig case...
                                        let addNodeWithLeastLevelToFlankingSubtreeWithGreaterLevels =
                                            (fun nodeWithLeastLevelToBeAddedToFlankingSubtreeWithGreaterLevels ->
                                                addNodeWithLeastLevelToFlankingSubtreeWithGreaterLevels
                                                    ({
                                                        internalNodeRepresentationForZig with
                                                            SubtreeWithLesserLevelsForSameTestVariableIndex = nodeWithLeastLevelToBeAddedToFlankingSubtreeWithGreaterLevels
                                                            SubtreeWithGreaterLevelsForSameTestVariableIndex =
                                                                {
                                                                    internalNodeRepresentationForRoot with
                                                                        SubtreeWithLesserLevelsForSameTestVariableIndex = zigSubtreeWithGreaterLevelsForSameTestVariableIndex
                                                                }
                                                                |> MirroredInternalNode localMirroring

                                                    }
                                                    |> MirroredInternalNode localMirroring))
                                        accumulateFlankingSubtrees
                                            internalNodeRepresentationforZigZig
                                            addNodeWithGreatestLevelToFlankingSubtreeWithLesserLevels
                                            addNodeWithLeastLevelToFlankingSubtreeWithGreaterLevels
                                            localMirroring
                                  | zigResult
                                    , _
                                    , InternalNode internalNodeRepresentationforZigZag when zigResult > 0 ->
                                        // Zig-zag case...
                                        let addNodeWithLeastLevelToFlankingSubtreeWithGreaterLevels =
                                            (fun nodeWithLeastLevelToBeAddedToFlankingSubtreeWithGreaterLevels ->
                                                addNodeWithLeastLevelToFlankingSubtreeWithGreaterLevels
                                                    ({
                                                        internalNodeRepresentationForRoot with
                                                            SubtreeWithLesserLevelsForSameTestVariableIndex = nodeWithLeastLevelToBeAddedToFlankingSubtreeWithGreaterLevels
                                                    }
                                                    |> MirroredInternalNode localMirroring))
                                        let addNodeWithGreatestLevelToFlankingSubtreeWithLesserLevels =
                                            (fun nodeWithGreatestLevelToBeAddedToFlankingSubtreeWithLesserLevels ->
                                                addNodeWithGreatestLevelToFlankingSubtreeWithLesserLevels
                                                    ({
                                                        internalNodeRepresentationForZig with
                                                            SubtreeWithGreaterLevelsForSameTestVariableIndex = nodeWithGreatestLevelToBeAddedToFlankingSubtreeWithLesserLevels
                                                    }
                                                    |> MirroredInternalNode localMirroring))
                                        accumulateFlankingSubtrees
                                            internalNodeRepresentationforZigZag
                                            addNodeWithGreatestLevelToFlankingSubtreeWithLesserLevels
                                            addNodeWithLeastLevelToFlankingSubtreeWithGreaterLevels
                                            localMirroring
                                  | _ ->
                                        // Zig-only case (either the level has been found, or found least upper bound instead)...
                                        let internalNodeRepresentationForSplayedZig =
                                            {
                                                internalNodeRepresentationForZig with
                                                    SubtreeWithLesserLevelsForSameTestVariableIndex = UnsuccessfulSearchTerminationNode
                                                    SubtreeWithGreaterLevelsForSameTestVariableIndex = UnsuccessfulSearchTerminationNode
                                            }
                                        let flankingSubtreeWithLesserLevels
                                            = addNodeWithGreatestLevelToFlankingSubtreeWithLesserLevels
                                                zigSubtreeWithLesserLevelsForSameTestVariableIndex
                                        let flankingSubtreeWithGreaterLevels
                                            = addNodeWithLeastLevelToFlankingSubtreeWithGreaterLevels
                                                ({
                                                    internalNodeRepresentationForRoot with
                                                        SubtreeWithLesserLevelsForSameTestVariableIndex = zigSubtreeWithGreaterLevelsForSameTestVariableIndex
                                                 }
                                                |> MirroredInternalNode localMirroring)
                                        if localMirroring
                                        then
                                            internalNodeRepresentationForSplayedZig
                                            , flankingSubtreeWithGreaterLevels
                                            , flankingSubtreeWithLesserLevels
                                        else
                                            internalNodeRepresentationForSplayedZig
                                            , flankingSubtreeWithLesserLevels
                                            , flankingSubtreeWithGreaterLevels
                          | _ ->
                                // Degenerate root node only case (level has not been found, found least upper bound instead)...
                                splayAtRootNode ()
            accumulateFlankingSubtrees internalNodeRepresentation
                                       BargainBasement.Identity
                                       BargainBasement.Identity
                                       false
        let mismatch lhs
                     rhs
                     equals =
            let lhsLength =
                ChunkedList.length lhs
            let rec mismatch lhsIndex
                             rhs
                             rhsReversedPrefix =
                if lhsLength = lhsIndex
                then
                    AgreesWithPrefixOfPartialTestVector (rhsReversedPrefix
                                                         |> List.rev
                                                         , rhs)
                else
                    match rhs with
                        rhsHead :: rhsTail ->
                            if equals lhs.[lhsIndex]
                                      rhsHead
                            then
                                mismatch (lhsIndex + 1)
                                         rhsTail
                                         (rhsHead :: rhsReversedPrefix)
                            else
                                CompleteMismatch (lhsIndex
                                                  , rhsReversedPrefix
                                                    |> List.rev
                                                  , rhs)
                      | [] ->
                            ShortenedPrefixAgreesWithEntirePartialTestVector (lhsIndex
                                                                              , rhsReversedPrefix
                                                                                |> List.rev)
            mismatch 0
                     rhs
                     []

        let merge agreeingPrefixOfPartialTestVectorRepresentation
                  sharedPathPrefix =
            ChunkedList.zip (agreeingPrefixOfPartialTestVectorRepresentation
                             |> ChunkedList.ofList)
                       sharedPathPrefix
            |> ChunkedList.map (fun (fromPartialTestVectorRepresentation: Option<_>
                                     , fromSharedPathPrefix) ->
                               fromPartialTestVectorRepresentation.OrElse fromSharedPathPrefix)

    open MergedPartialTestVectorRepresentationsDetail

    type MergedPartialTestVectorRepresentations<'Level when 'Level: comparison>(testVectorPaths: TestVectorPaths<'Level>,
                                                                                maximumNumberOfTestVariables: UInt32) =
        let createPartialTestVectorSequence revealFullTestVectorsAgain =
            let rec traverseTestVectorPaths {
                                                SharedPathPrefix = sharedPathPrefix
                                                BranchingRoot = branchingRoot
                                            }
                                            (treeSearchContextParameters: TreeSearchContextParameters)
                                            partialTestVectorBeingBuilt =
                let treeSearchContextParameters
                    , partialTestVectorBeingBuilt =
                    sharedPathPrefix
                    |> ChunkedList.fold (fun ((treeSearchContextParameters: TreeSearchContextParameters)
                                              , partialTestVectorBeingBuilt)
                                            sharedPathPrefixStep ->
                                                match sharedPathPrefixStep with
                                                    Some levelForTestVariableIndex ->
                                                        treeSearchContextParameters.PropagateFromDefinedLevelToNextTestVariable
                                                        , ((treeSearchContextParameters.TestVariableIndex, levelForTestVariableIndex) :: partialTestVectorBeingBuilt)
                                                  | None ->
                                                        treeSearchContextParameters.PropagateFromWildcardLevelToNextTestVariable
                                                        , partialTestVectorBeingBuilt)
                                        (treeSearchContextParameters
                                         , partialTestVectorBeingBuilt)
                traverseTernarySearchTree branchingRoot
                                          treeSearchContextParameters
                                          partialTestVectorBeingBuilt
            and traverseTernarySearchTree ternarySearchTree
                                          (treeSearchContextParameters: TreeSearchContextParameters)
                                          partialTestVectorBeingBuilt =
                let rec traverseBinaryTreeOfLevelsForTestVariable binaryTreeOfLevelsForTestVariable =
                    match binaryTreeOfLevelsForTestVariable with
                        UnsuccessfulSearchTerminationNode ->
                            if maximumNumberOfTestVariables <= treeSearchContextParameters.TestVariableIndex
                            then
                                raise (InternalAssertionViolationException "The test vector refers to test variable indices that are greater than the permitted maximum.")

                            Seq.empty
                      | (InternalNode
                        {
                            LevelForTestVariableIndex = levelForTestVariableIndex
                            SubtreeWithLesserLevelsForSameTestVariableIndex = subtreeWithLesserLevelsForSameTestVariableIndex
                            SubtreeWithGreaterLevelsForSameTestVariableIndex = subtreeWithGreaterLevelsForSameTestVariableIndex
                            TestVectorPathsForFollowingIndices = testVectorPathsForFollowingIndices
                        }) ->
                            Seq.delay (fun() ->
                                        seq
                                            {
                                                yield! traverseBinaryTreeOfLevelsForTestVariable subtreeWithLesserLevelsForSameTestVariableIndex
                                                yield! traverseTestVectorPaths testVectorPathsForFollowingIndices
                                                                               treeSearchContextParameters.PropagateFromDefinedLevelToNextTestVariable
                                                                               ((treeSearchContextParameters.TestVariableIndex, levelForTestVariableIndex) :: partialTestVectorBeingBuilt)
                                                yield! traverseBinaryTreeOfLevelsForTestVariable subtreeWithGreaterLevelsForSameTestVariableIndex
                                            })
                match ternarySearchTree with
                    SuccessfulSearchTerminationNode ->
                        if maximumNumberOfTestVariables < treeSearchContextParameters.TestVariableIndex
                            // NOTE: a subtlety - remember that 'testVariableIndex' can reach 'maximumNumberOfTestVariablesOverall'
                            // for a full (and possibly removed) test vector, because successful searches go through at least one
                            // node corresponding to each test variable index, *then* land on a node indicating whether the search
                            // was successful or not: so the zero-relative index gets incremented one more time.
                        then
                            raise (InternalAssertionViolationException "The test vector refers to test variable indices that are greater than the permitted maximum.")

                        if not revealFullTestVectorsAgain
                           && treeSearchContextParameters.IsFullTestVector maximumNumberOfTestVariables
                           || treeSearchContextParameters.IsSpecialCaseDenotingInitialState
                        then
                            Seq.empty
                        else
                            if (List.isEmpty partialTestVectorBeingBuilt)
                            then
                                raise (InternalAssertionViolationException "Should not contain an empty partial vector: attempts to merge in empty partial vectors should have resulted in the original collection.")

                            if uint32 partialTestVectorBeingBuilt.Length > maximumNumberOfTestVariables
                            then
                                raise (InternalAssertionViolationException "The test vector has more entries than the permitted maximum number of test variables.")

                            // NOTE: as we are converting to a map, we can be cavalier about the
                            // order in which associative pairs are added to the partial test vector.
                            Seq.singleton (partialTestVectorBeingBuilt
<<<<<<< HEAD
                                           |> Map.ofList)
=======
                                           |> Map.ofList
                                           :> IDictionary<_, _>)
>>>>>>> beaf923e
                  | WildcardNode
                    {
                        SubtreeWithAllLevelsForSameTestVariableIndex = subtreeWithAllLevelsForSameTestVariableIndex
                        TestVectorPathsForFollowingIndices = testVectorPathsForFollowingIndices
                    } ->
                        Seq.delay (fun () ->
                                    seq
                                        {
                                            yield! traverseBinaryTreeOfLevelsForTestVariable subtreeWithAllLevelsForSameTestVariableIndex
                                            yield! traverseTestVectorPaths testVectorPathsForFollowingIndices
                                                                           treeSearchContextParameters.PropagateFromWildcardLevelToNextTestVariable
                                                                           partialTestVectorBeingBuilt
                                        })
                  | BinaryTreeOfLevelsForTestVariable binaryTreeOfLevelsForTestVariable ->
                        traverseBinaryTreeOfLevelsForTestVariable binaryTreeOfLevelsForTestVariable
            traverseTestVectorPaths testVectorPaths
                                    TreeSearchContextParameters.StartOfSearch
                                    []

<<<<<<< HEAD
        let fillOutPartialTestVectorWithIndeterminates partialTestVectorRepresentation =
            if uint32 (partialTestVectorRepresentation: Map<_, _>).Count > maximumNumberOfTestVariables
=======
        let fillOutPartialTestVectorWithIndeterminates (partialTestVectorRepresentation: IDictionary<_, _>) =
            if uint32 partialTestVectorRepresentation.Count > maximumNumberOfTestVariables
>>>>>>> beaf923e
            then
                raise (InternalAssertionViolationException "The partial test vector being either merged or added has more entries than the permitted maximum number of test variables.")

            let testVariableIndicesHavingLevels =
                partialTestVectorRepresentation
                |> Seq.map (fun keyValuePair -> keyValuePair.Key)
                |> Set.ofSeq

            let maximumTestVariableIndexHavingLevel =
                Set.maxElement testVariableIndicesHavingLevels

            if maximumTestVariableIndexHavingLevel >= maximumNumberOfTestVariables
            then
                raise (PreconditionViolationException "The partial test vector being either merged or added has a test variable index that is greater than the permitted maximum.")

            let testVariableIndicesForFilledOutTestVector = // NOTE: only up to 'maximumTestVariableIndexHavingLevel' exclusive
                                                            // - this is to avoid having a tail of indeterminate entries.
                Seq.init (int32 maximumTestVariableIndexHavingLevel) uint32
                |> Set.ofSeq

            let testVariableIndicesForIndeterminates =
                Set.difference testVariableIndicesForFilledOutTestVector testVariableIndicesHavingLevels

            let isPrefixOfFullTestVector =
                Set.isEmpty testVariableIndicesForIndeterminates

            if isPrefixOfFullTestVector
            then
                let isFullTestVector =
                    maximumNumberOfTestVariables = 1u + maximumTestVariableIndexHavingLevel
                partialTestVectorRepresentation
<<<<<<< HEAD
                |> Map.toList
=======
                |> List.ofDictionary
>>>>>>> beaf923e
                |> List.map (snd >> Some)
                , isFullTestVector
            else
                let sortedAssociationListFromTestVariableIndicesToIndeterminateMarkers =
                    testVariableIndicesForIndeterminates
                    |> Set.toList
                    |> List.map (fun testVariableIndex ->
                                     testVariableIndex
                                     , None)

                let sortedAssociationListFromTestVariableIndicesToLevels =
                    partialTestVectorRepresentation
<<<<<<< HEAD
                    |> Map.map (fun _ level ->
                                    Some level)
                    |> Map.toList
=======
                    |> List.ofDictionary
                    |> List.map (fun (testVariableIndex
                                      , testVariableLevel) ->
                                        testVariableIndex
                                        , Some testVariableLevel)
>>>>>>> beaf923e

                let mergedAssociationList =
                    BargainBasement.MergeDisjointSortedAssociationLists sortedAssociationListFromTestVariableIndicesToLevels
                                                                        sortedAssociationListFromTestVariableIndicesToIndeterminateMarkers

                mergedAssociationList
                |> List.map snd
                , false


        let add testVectorPaths
                newPartialTestVectorRepresentation =
            let justOnePathFrom partialTestVectorRepresentation =
                {
                    SharedPathPrefix =
                        partialTestVectorRepresentation
                        |> ChunkedList.ofList
                    BranchingRoot =
                        SuccessfulSearchTerminationNode
                }
            let rec addToTestVectorPaths ({
                                            SharedPathPrefix = sharedPathPrefix
                                            BranchingRoot = branchingRoot
                                         } as testVectorPaths)
                                         newPartialTestVectorRepresentation =
                    match mismatch sharedPathPrefix
                                   newPartialTestVectorRepresentation
                                   (=) with
                        AgreesWithPrefixOfPartialTestVector (agreeingPrefixOfNewPartialTestVectorRepresentation
                                                             , remainderOfNewPartialTestVectorRepresentation) ->
                            match branchingRoot with
                                EmptyTernarySearchTree ->
                                    justOnePathFrom newPartialTestVectorRepresentation
                              | _ ->
                                    {
                                        SharedPathPrefix =
                                            sharedPathPrefix
                                        BranchingRoot =
                                            addToTernarySearchTree branchingRoot
                                                                   remainderOfNewPartialTestVectorRepresentation
                                    }
                      | CompleteMismatch (indexOfMismatchOnSharedPathStep
                                          , agreeingPrefixOfNewPartialTestVectorRepresentation
                                          , mismatchingSuffixOfNewPartialTestVectorRepresentation) ->
                            let testVectorPathsAfterMismatch =
                                {
                                    testVectorPaths with
                                        SharedPathPrefix = sharedPathPrefix.[1 + indexOfMismatchOnSharedPathStep ..]
                                }
                            let sharedPathPrefixSplit =
                                match sharedPathPrefix.[indexOfMismatchOnSharedPathStep] with
                                    Some levelFromMismatchingSharedPathStep ->
                                        {
                                            LevelForTestVariableIndex = levelFromMismatchingSharedPathStep
                                            SubtreeWithLesserLevelsForSameTestVariableIndex = UnsuccessfulSearchTerminationNode
                                            SubtreeWithGreaterLevelsForSameTestVariableIndex = UnsuccessfulSearchTerminationNode
                                            TestVectorPathsForFollowingIndices = testVectorPathsAfterMismatch
                                        }
                                        |> InternalNode
                                        |> BinaryTreeOfLevelsForTestVariable
                                  | None ->
                                        {
                                            SubtreeWithAllLevelsForSameTestVariableIndex = UnsuccessfulSearchTerminationNode
                                            TestVectorPathsForFollowingIndices = testVectorPathsAfterMismatch
                                        }
                                        |> WildcardNode
                            {
                                SharedPathPrefix =
                                    sharedPathPrefix.[.. indexOfMismatchOnSharedPathStep - 1]
                                BranchingRoot =
                                    addToTernarySearchTree sharedPathPrefixSplit
                                                           mismatchingSuffixOfNewPartialTestVectorRepresentation
                            }
                      | ShortenedPrefixAgreesWithEntirePartialTestVector _ ->
                            raise (InternalAssertionViolationException "Attempt to add a new partial test vector representation that is a prefix of a previous one.")
            and addToTernarySearchTree ternarySearchTree
                                       newPartialTestVectorRepresentation =
                let rec addLevelToBinaryTreeOfLevelsForTestVariable binaryTreeOfLevelsForTestVariable
                                                                    levelFromNewPartialTestVectorRepresentation
                                                                    tailFromNewPartialTestVectorRepresentation =
                    match binaryTreeOfLevelsForTestVariable with
                        UnsuccessfulSearchTerminationNode ->
                            {
                                LevelForTestVariableIndex = levelFromNewPartialTestVectorRepresentation
                                SubtreeWithLesserLevelsForSameTestVariableIndex = UnsuccessfulSearchTerminationNode
                                SubtreeWithGreaterLevelsForSameTestVariableIndex = UnsuccessfulSearchTerminationNode
                                TestVectorPathsForFollowingIndices =
                                    justOnePathFrom tailFromNewPartialTestVectorRepresentation
                            }
                            |> InternalNode
                      | (InternalNode internalNodeRepresentation) ->
                            let comparisonWrtImplicitLevel =
                                compare levelFromNewPartialTestVectorRepresentation
                            let ({
                                    LevelForTestVariableIndex = splayedLevelForTestVariableIndex
                                    TestVectorPathsForFollowingIndices = splayedTestVectorPathsForFollowingIndices
                                 } as splayedInternalNodeRepresentation)
                                , flankingSubtreeWithLesserLevels
                                , flankingSubtreeWithGreaterLevels =
                                splayInternalNodeWithMatchingOrNeighbouringLevel internalNodeRepresentation
                                                                                 comparisonWrtImplicitLevel
                            match comparisonWrtImplicitLevel splayedLevelForTestVariableIndex with
                                result when result < 0 ->
                                    let flankingSubtreeWithGreaterLevels =
                                        {
                                            splayedInternalNodeRepresentation with
                                                SubtreeWithGreaterLevelsForSameTestVariableIndex = flankingSubtreeWithGreaterLevels
                                        }
                                        |> InternalNode
                                    {
                                        LevelForTestVariableIndex = levelFromNewPartialTestVectorRepresentation
                                        SubtreeWithLesserLevelsForSameTestVariableIndex = flankingSubtreeWithLesserLevels
                                        SubtreeWithGreaterLevelsForSameTestVariableIndex = flankingSubtreeWithGreaterLevels
                                        TestVectorPathsForFollowingIndices =
                                            justOnePathFrom tailFromNewPartialTestVectorRepresentation
                                    }
                                    |> InternalNode
                              | result when result > 0 ->
                                    let flankingSubtreeWithLesserLevels =
                                        {
                                            splayedInternalNodeRepresentation with
                                                SubtreeWithLesserLevelsForSameTestVariableIndex = flankingSubtreeWithLesserLevels
                                        }
                                        |> InternalNode
                                    {
                                        LevelForTestVariableIndex = levelFromNewPartialTestVectorRepresentation
                                        SubtreeWithLesserLevelsForSameTestVariableIndex = flankingSubtreeWithLesserLevels
                                        SubtreeWithGreaterLevelsForSameTestVariableIndex = flankingSubtreeWithGreaterLevels
                                        TestVectorPathsForFollowingIndices =
                                            justOnePathFrom tailFromNewPartialTestVectorRepresentation
                                    }
                                    |> InternalNode
                              | _ ->
                                    let modifiedTestVectorPathsForFollowingIndices =
                                        addToTestVectorPaths splayedTestVectorPathsForFollowingIndices
                                                             tailFromNewPartialTestVectorRepresentation
                                    {
                                        splayedInternalNodeRepresentation with
                                            SubtreeWithLesserLevelsForSameTestVariableIndex = flankingSubtreeWithLesserLevels
                                            SubtreeWithGreaterLevelsForSameTestVariableIndex = flankingSubtreeWithGreaterLevels
                                            TestVectorPathsForFollowingIndices = modifiedTestVectorPathsForFollowingIndices
                                    }
                                    |> InternalNode
                match ternarySearchTree
                      , newPartialTestVectorRepresentation with
                  | SuccessfulSearchTerminationNode
                    , _ ->
                        raise (InternalAssertionViolationException "Attempt to add a new partial test vector representation that has a previous one as a prefix or is the same as it.")
                        // The above is really a precondition violation, but the precondition should have been enforced at a higher level within the implementation and not by the client.
                  | WildcardNode
                    ({
                        SubtreeWithAllLevelsForSameTestVariableIndex = subtreeWithAllLevelsForSameTestVariableIndex
                     } as wildcardNodeRepresentation)
                    , Some levelFromNewPartialTestVectorRepresentation :: tailFromNewPartialTestVectorRepresentation ->
                        let modifiedSubtreeWithAllLevelsForSameTestVariableIndex =
                            addLevelToBinaryTreeOfLevelsForTestVariable subtreeWithAllLevelsForSameTestVariableIndex
                                                                        levelFromNewPartialTestVectorRepresentation
                                                                        tailFromNewPartialTestVectorRepresentation
                        {
                            wildcardNodeRepresentation with
                                SubtreeWithAllLevelsForSameTestVariableIndex = modifiedSubtreeWithAllLevelsForSameTestVariableIndex
                        }
                        |> WildcardNode
                  | WildcardNode
                    ({
                        TestVectorPathsForFollowingIndices = testVectorPathsForFollowingIndices
                     } as wildcardNodeRepresentation)
                    , None :: tailFromNewPartialTestVectorRepresentation ->
                        let modifiedTestVectorPathsForFollowingIndices =
                            addToTestVectorPaths testVectorPathsForFollowingIndices
                                                 tailFromNewPartialTestVectorRepresentation
                        {
                            wildcardNodeRepresentation with
                                TestVectorPathsForFollowingIndices = modifiedTestVectorPathsForFollowingIndices
                        }
                        |> WildcardNode
                  | BinaryTreeOfLevelsForTestVariable binaryTreeOfLevelsForTestVariable
                    , Some levelFromNewPartialTestVectorRepresentation :: tailFromNewPartialTestVectorRepresentation ->
                        addLevelToBinaryTreeOfLevelsForTestVariable binaryTreeOfLevelsForTestVariable
                                                                    levelFromNewPartialTestVectorRepresentation
                                                                    tailFromNewPartialTestVectorRepresentation
                        |> BinaryTreeOfLevelsForTestVariable
                  | BinaryTreeOfLevelsForTestVariable binaryTreeOfLevelsForTestVariable
                    , None :: tailFromNewPartialTestVectorRepresentation ->
                        {
                            SubtreeWithAllLevelsForSameTestVariableIndex = binaryTreeOfLevelsForTestVariable
                            TestVectorPathsForFollowingIndices =
                                justOnePathFrom tailFromNewPartialTestVectorRepresentation
                        }
                        |> WildcardNode
                  | _
                    , [] ->
                        raise (InternalAssertionViolationException "Attempt to add a new partial test vector representation that is already mergeable with a previous one.")
                        // The above is really a precondition violation, but the precondition should have been enforced at a higher level within the implementation and not by the client.
            addToTestVectorPaths testVectorPaths
                                 newPartialTestVectorRepresentation

        let remove testVectorPaths
                   queryPartialTestVectorRepresentation
                   existingFullTestVectorBlockedRemovalContinuation =
            let removeInternalNodeWithGreatestLevelInSubtree subtreeInternalNodeRepresentation =
                let comparisonWrtPositiveInfinity _ =
                    1
                let {
                        LevelForTestVariableIndex = splayedLevelForTestVariableIndex
                        TestVectorPathsForFollowingIndices = splayedTestVectorPathsForFollowingIndices
                    }
                    , flankingSubtreeWithLesserLevels
                    , _ =
                    splayInternalNodeWithMatchingOrNeighbouringLevel subtreeInternalNodeRepresentation
                                                                     comparisonWrtPositiveInfinity
                splayedLevelForTestVariableIndex
                , splayedTestVectorPathsForFollowingIndices
                , flankingSubtreeWithLesserLevels
            let removeInternalNodeWithLeastLevelInSubtree subtreeInternalNodeRepresentation =
                let comparisonWrtNegativeInfinity _ =
                    -1
                let {
                        LevelForTestVariableIndex = splayedLevelForTestVariableIndex
                        TestVectorPathsForFollowingIndices = splayedTestVectorPathsForFollowingIndices
                    }
                    , _
                    , flankingSubtreeWithGreaterLevels =
                    splayInternalNodeWithMatchingOrNeighbouringLevel subtreeInternalNodeRepresentation
                                                                     comparisonWrtNegativeInfinity
                splayedLevelForTestVariableIndex
                , splayedTestVectorPathsForFollowingIndices
                , flankingSubtreeWithGreaterLevels
            let buildResultSubtreeFromInternalNodeWithPruningOfDegenerateLinearSubtrees levelForTestVariableIndex
                                                                                        subtreeWithLesserLevelsForSameTestVariableIndex
                                                                                        subtreeWithGreaterLevelsForSameTestVariableIndex
                                                                                        testVectorPathsForFollowingIndices =
                match subtreeWithLesserLevelsForSameTestVariableIndex
                      , subtreeWithGreaterLevelsForSameTestVariableIndex
                      , testVectorPathsForFollowingIndices with
                  | UnsuccessfulSearchTerminationNode
                    , UnsuccessfulSearchTerminationNode
                    , NoTestVectorPaths ->
                        UnsuccessfulSearchTerminationNode
                  | UnsuccessfulSearchTerminationNode
                    , _
                    , NoTestVectorPaths ->
                        subtreeWithGreaterLevelsForSameTestVariableIndex
                  | _
                    , UnsuccessfulSearchTerminationNode
                    , NoTestVectorPaths ->
                        subtreeWithLesserLevelsForSameTestVariableIndex
                  | InternalNode subtreeWithLesserLevelsForSameTestVariableIndexInternalNodeRepresentation
                    , InternalNode subtreeWithGreaterLevelsForSameTestVariableIndexInternalNodeRepresentation
                    , NoTestVectorPaths ->
                        if subtreeWithLesserLevelsForSameTestVariableIndex.NumberOfLevelsForLeadingTestVariable
                           > subtreeWithGreaterLevelsForSameTestVariableIndex.NumberOfLevelsForLeadingTestVariable
                        then
                            let levelForTestVariableIndexFromRemovedNode
                                , testVectorPathsForFollowingIndicesFromRemovedNode
                                , subtreeWithLesserLevelsForSameTestVariableIndexWithoutThatNode =
                                    removeInternalNodeWithGreatestLevelInSubtree subtreeWithLesserLevelsForSameTestVariableIndexInternalNodeRepresentation
                            ({
                                LevelForTestVariableIndex =
                                    levelForTestVariableIndexFromRemovedNode
                                SubtreeWithLesserLevelsForSameTestVariableIndex =
                                    subtreeWithLesserLevelsForSameTestVariableIndexWithoutThatNode
                                SubtreeWithGreaterLevelsForSameTestVariableIndex =
                                    subtreeWithGreaterLevelsForSameTestVariableIndex
                                TestVectorPathsForFollowingIndices =
                                    testVectorPathsForFollowingIndicesFromRemovedNode
                            }
                            |> InternalNode)
                        else
                            let levelForTestVariableIndexFromRemovedNode
                                , testVectorPathsForFollowingIndicesFromRemovedNode
                                , subtreeWithGreaterLevelsForSameTestVariableIndexWithoutThatNode =
                                    removeInternalNodeWithLeastLevelInSubtree subtreeWithGreaterLevelsForSameTestVariableIndexInternalNodeRepresentation
                            ({
                                LevelForTestVariableIndex =
                                    levelForTestVariableIndexFromRemovedNode
                                SubtreeWithLesserLevelsForSameTestVariableIndex =
                                    subtreeWithLesserLevelsForSameTestVariableIndex
                                SubtreeWithGreaterLevelsForSameTestVariableIndex =
                                    subtreeWithGreaterLevelsForSameTestVariableIndexWithoutThatNode
                                TestVectorPathsForFollowingIndices =
                                    testVectorPathsForFollowingIndicesFromRemovedNode
                            }
                            |> InternalNode)
                  | _ ->
                        ({
                            LevelForTestVariableIndex =
                                levelForTestVariableIndex
                            SubtreeWithLesserLevelsForSameTestVariableIndex =
                                subtreeWithLesserLevelsForSameTestVariableIndex
                            SubtreeWithGreaterLevelsForSameTestVariableIndex =
                                subtreeWithGreaterLevelsForSameTestVariableIndex
                            TestVectorPathsForFollowingIndices =
                                testVectorPathsForFollowingIndices
                        }
                        |> InternalNode)
            let buildResultSubtreeFromWildcardNodeWithPruningOfDegenerateLinearSubtrees subtreeWithAllLevelsForSameTestVariableIndex
                                                                                        testVectorPathsForFollowingIndices =
                match subtreeWithAllLevelsForSameTestVariableIndex
                      , testVectorPathsForFollowingIndices with
                    UnsuccessfulSearchTerminationNode
                    , NoTestVectorPaths ->
                        EmptyTernarySearchTree
                  | _
                    , NoTestVectorPaths ->
                        BinaryTreeOfLevelsForTestVariable subtreeWithAllLevelsForSameTestVariableIndex
                  | _ ->
                        {
                            SubtreeWithAllLevelsForSameTestVariableIndex =
                                subtreeWithAllLevelsForSameTestVariableIndex
                            TestVectorPathsForFollowingIndices =
                                testVectorPathsForFollowingIndices
                        }
                        |> WildcardNode
            let rec removeFromTestVectorPaths {
                                                SharedPathPrefix = sharedPathPrefix
                                                BranchingRoot = branchingRoot
                                              }
                                              queryPartialTestVectorRepresentation
                                              treeSearchContextParameters =
                let treeSearchContextParametersAfter sharedPathPrefix =
                    sharedPathPrefix
                    |> ChunkedList.fold (fun (treeSearchContextParameters: TreeSearchContextParameters)
                                             sharedPathPrefixStep ->
                                            match sharedPathPrefixStep with
                                                Some levelForTestVariableIndex ->
                                                    treeSearchContextParameters.PropagateFromDefinedLevelToNextTestVariable
                                              | None ->
                                                    treeSearchContextParameters.PropagateFromWildcardLevelToNextTestVariable)
                                        treeSearchContextParameters
                let removeWhenSharedPathPrefixAgreesWithQuery agreeingPrefixOfQueryPartialTestVectorRepresentation
                                                              remainderOfQueryPartialTestVectorRepresentation =
                    continuationWorkflow
                        {
                            let! modifiedBranchingRoot
                                 , removedPartialTestVectorFromBranchingRoot =
                                removeFromTernarySearchTree branchingRoot
                                                            remainderOfQueryPartialTestVectorRepresentation
                                                            (treeSearchContextParametersAfter sharedPathPrefix)
                            let mergedSharedPathPrefix =
                                merge agreeingPrefixOfQueryPartialTestVectorRepresentation
                                      sharedPathPrefix
                                |> ChunkedList.toList
                            let removedPartialTestVector =
                                List.append mergedSharedPathPrefix
                                            removedPartialTestVectorFromBranchingRoot
                            match modifiedBranchingRoot with
                                EmptyTernarySearchTree ->
                                    return NoTestVectorPaths
                                           , removedPartialTestVector
                              | BranchingWithSingleLevelForLeadingTestVariable modifiedTestVectorPathsEquivalentToBranchingRoot ->
                                    return {
                                                modifiedTestVectorPathsEquivalentToBranchingRoot with
                                                    SharedPathPrefix =
                                                        ChunkedList.append sharedPathPrefix
                                                                           modifiedTestVectorPathsEquivalentToBranchingRoot.SharedPathPrefix
                                           }
                                           , removedPartialTestVector
                              | BranchingWithJustWildcardForLeadingTestVariable modifiedTestVectorPathsEquivalentToBranchingRoot ->
                                    return {
                                                modifiedTestVectorPathsEquivalentToBranchingRoot with
                                                    SharedPathPrefix =
                                                        ChunkedList.append sharedPathPrefix
                                                                           modifiedTestVectorPathsEquivalentToBranchingRoot.SharedPathPrefix
                                           }
                                           , removedPartialTestVector
                              | _ ->
                                    return {
                                                SharedPathPrefix = sharedPathPrefix
                                                BranchingRoot = modifiedBranchingRoot
                                           }
                                           , removedPartialTestVector
                        }
                continuationWorkflow
                    {
                        match mismatch sharedPathPrefix
                                       queryPartialTestVectorRepresentation
                                       (fun lhs
                                            rhs ->
                                                match lhs
                                                      , rhs with
                                                    Some lhsLevel
                                                    , Some rhsLevel ->
                                                        lhsLevel = rhsLevel
                                                  | _ ->
                                                        true) with
                            AgreesWithPrefixOfPartialTestVector (agreeingPrefixOfQueryPartialTestVectorRepresentation
                                                                 , remainderOfQueryPartialTestVectorRepresentation) ->
                                return! removeWhenSharedPathPrefixAgreesWithQuery agreeingPrefixOfQueryPartialTestVectorRepresentation
                                                                                  remainderOfQueryPartialTestVectorRepresentation
                          | ShortenedPrefixAgreesWithEntirePartialTestVector (lengthOfQueryPartialTestVectorRepresentation
                                                                              , agreeingPrefixOfQueryPartialTestVectorRepresentation) ->
                                let paddingForRemainderOfQueryPartialTestVectorRepresentation =
                                    List.init (sharedPathPrefix.Length - lengthOfQueryPartialTestVectorRepresentation)
                                              (fun _ ->
                                                None)
                                return! removeWhenSharedPathPrefixAgreesWithQuery (List.append agreeingPrefixOfQueryPartialTestVectorRepresentation
                                                                                               paddingForRemainderOfQueryPartialTestVectorRepresentation)
                                                                                  []
                          | CompleteMismatch _ ->
                                return! continuationWorkflow.Zero ()
                    }
            and removeFromTernarySearchTree ternarySearchTree
                                            queryPartialTestVectorRepresentation
                                            (treeSearchContextParameters: TreeSearchContextParameters) =
                let buildResultFromInternalNodeModifyingSubtreeForFollowingTestVariableIndices tailFromQueryPartialTestVectorRepresentation
                                                                                               levelForTestVariableIndex
                                                                                               subtreeWithLesserLevelsForSameTestVariableIndex
                                                                                               subtreeWithGreaterLevelsForSameTestVariableIndex
                                                                                               testVectorPathsForFollowingIndices =
                    continuationWorkflow
                        {
                            let! modifiedSubtreeForFollowingTestVariableIndices
                                 , removedPartialTestVector =
                                removeFromTestVectorPaths testVectorPathsForFollowingIndices
                                                          tailFromQueryPartialTestVectorRepresentation
                                                          treeSearchContextParameters.PropagateFromDefinedLevelToNextTestVariable
                            let modifiedBinarySearchTree =
                                buildResultSubtreeFromInternalNodeWithPruningOfDegenerateLinearSubtrees levelForTestVariableIndex
                                                                                                        subtreeWithLesserLevelsForSameTestVariableIndex
                                                                                                        subtreeWithGreaterLevelsForSameTestVariableIndex
                                                                                                        modifiedSubtreeForFollowingTestVariableIndices
                            return modifiedBinarySearchTree
                                   , (Some levelForTestVariableIndex :: removedPartialTestVector)

                        }
                let buildResultFromWildcardNodeModifyingSubtreeForFollowingTestVariableIndices headFromQueryPartialTestVectorRepresentation
                                                                                               tailFromQueryPartialTestVectorRepresentation
                                                                                               subtreeWithAllLevelsForSameTestVariableIndex
                                                                                               testVectorPathsForFollowingIndices =
                    continuationWorkflow
                        {
                            let! modifiedSubtreeForFollowingTestVariableIndices
                                 , removedPartialTestVector =
                                removeFromTestVectorPaths testVectorPathsForFollowingIndices
                                                          tailFromQueryPartialTestVectorRepresentation
                                                          treeSearchContextParameters.PropagateFromWildcardLevelToNextTestVariable
                            let modifiedTernarySearchTree =
                                buildResultSubtreeFromWildcardNodeWithPruningOfDegenerateLinearSubtrees subtreeWithAllLevelsForSameTestVariableIndex
                                                                                                        modifiedSubtreeForFollowingTestVariableIndices
                            return modifiedTernarySearchTree
                                   , headFromQueryPartialTestVectorRepresentation :: removedPartialTestVector
                        }

                let rec removeLevelFromBinaryTreeOfLevelsForTestVariable binaryTreeOfLevelsForTestVariable
                                                                         levelFromQueryPartialTestVectorRepresentation
                                                                         tailFromQueryPartialTestVectorRepresentation =
                    match binaryTreeOfLevelsForTestVariable with
                        UnsuccessfulSearchTerminationNode ->
                            if maximumNumberOfTestVariables <= treeSearchContextParameters.TestVariableIndex
                            then
                                raise (InternalAssertionViolationException "The test vector refers to test variable indices that are greater than the permitted maximum.")

                            continuationWorkflow.Zero ()
                      | InternalNode internalNodeRepresentation ->
                            let comparisonWrtImplicitLevel =
                                compare levelFromQueryPartialTestVectorRepresentation
                            let {
                                    LevelForTestVariableIndex = splayedLevelForTestVariableIndex
                                    TestVectorPathsForFollowingIndices = splayedTestVectorPathsForFollowingIndices
                                }
                                , flankingSubtreeWithLesserLevels
                                , flankingSubtreeWithGreaterLevels =
                                splayInternalNodeWithMatchingOrNeighbouringLevel internalNodeRepresentation
                                                                                 comparisonWrtImplicitLevel
                            match comparisonWrtImplicitLevel splayedLevelForTestVariableIndex with
                                0 ->
                                    buildResultFromInternalNodeModifyingSubtreeForFollowingTestVariableIndices tailFromQueryPartialTestVectorRepresentation
                                                                                                               splayedLevelForTestVariableIndex
                                                                                                               flankingSubtreeWithLesserLevels
                                                                                                               flankingSubtreeWithGreaterLevels
                                                                                                               splayedTestVectorPathsForFollowingIndices
                              | _ ->
                                    continuationWorkflow.Zero ()
                and removeWildcardLevelFromBinaryTreeOfLevelsForTestVariable binaryTreeOfLevelsForTestVariable
                                                                             tailFromQueryPartialTestVectorRepresentation =
                    match binaryTreeOfLevelsForTestVariable with
                        UnsuccessfulSearchTerminationNode ->
                            if maximumNumberOfTestVariables <= treeSearchContextParameters.TestVariableIndex
                            then
                                raise (InternalAssertionViolationException "The test vector refers to test variable indices that are greater than the permitted maximum.")

                            continuationWorkflow.Zero ()

                      | InternalNode
                        {
                            LevelForTestVariableIndex = levelForTestVariableIndex
                            SubtreeWithLesserLevelsForSameTestVariableIndex = subtreeWithLesserLevelsForSameTestVariableIndex
                            SubtreeWithGreaterLevelsForSameTestVariableIndex = subtreeWithGreaterLevelsForSameTestVariableIndex
                            TestVectorPathsForFollowingIndices = testVectorPathsForFollowingIndices
                        } ->
                            buildResultFromInternalNodeModifyingSubtreeForFollowingTestVariableIndices tailFromQueryPartialTestVectorRepresentation
                                                                                                       levelForTestVariableIndex
                                                                                                       subtreeWithLesserLevelsForSameTestVariableIndex
                                                                                                       subtreeWithGreaterLevelsForSameTestVariableIndex
                                                                                                       testVectorPathsForFollowingIndices
                            + continuationWorkflow
                                {
                                    let! modifiedSubtreeWithLesserLevelsForSameTestVariableIndex
                                         , removedPartialTestVector =
                                        removeWildcardLevelFromBinaryTreeOfLevelsForTestVariable subtreeWithLesserLevelsForSameTestVariableIndex
                                                                                                 tailFromQueryPartialTestVectorRepresentation
                                    let modifiedBinaryTree =
                                        buildResultSubtreeFromInternalNodeWithPruningOfDegenerateLinearSubtrees levelForTestVariableIndex
                                                                                                                modifiedSubtreeWithLesserLevelsForSameTestVariableIndex
                                                                                                                subtreeWithGreaterLevelsForSameTestVariableIndex
                                                                                                                testVectorPathsForFollowingIndices
                                    return modifiedBinaryTree
                                           , removedPartialTestVector
                                }
                            + continuationWorkflow
                                {
                                    let! modifiedSubtreeWithGreaterLevelsForSameTestVariableIndex
                                         , removedPartialTestVector =
                                        removeWildcardLevelFromBinaryTreeOfLevelsForTestVariable subtreeWithGreaterLevelsForSameTestVariableIndex
                                                                                                 tailFromQueryPartialTestVectorRepresentation
                                    let modifiedBinaryTree =
                                        buildResultSubtreeFromInternalNodeWithPruningOfDegenerateLinearSubtrees levelForTestVariableIndex
                                                                                                                subtreeWithLesserLevelsForSameTestVariableIndex
                                                                                                                modifiedSubtreeWithGreaterLevelsForSameTestVariableIndex
                                                                                                                testVectorPathsForFollowingIndices
                                    return modifiedBinaryTree
                                           , removedPartialTestVector
                                }

                match ternarySearchTree
                      , queryPartialTestVectorRepresentation with
                    SuccessfulSearchTerminationNode
                    , _ ->
                        if maximumNumberOfTestVariables < treeSearchContextParameters.TestVariableIndex
                            // NOTE: a subtlety - remember that 'testVariableIndex' can reach 'maximumNumberOfTestVariablesOverall'
                            // for a full (and possibly removed) test vector, because successful searches go through at least one
                            // node corresponding to each test variable index, *then* land on a node indicating whether the search
                            // was successful or not: so the zero-relative index gets incremented one more time.
                        then
                            raise (InternalAssertionViolationException "The test vector refers to test variable indices that are greater than the permitted maximum.")

                        if treeSearchContextParameters.IsFullTestVector maximumNumberOfTestVariables
                        then
                            existingFullTestVectorBlockedRemovalContinuation ()
                        else
                            continuationWorkflow
                                {
                                    return EmptyTernarySearchTree
                                           , queryPartialTestVectorRepresentation
                                }
                  | WildcardNode
                    {
                        SubtreeWithAllLevelsForSameTestVariableIndex = subtreeWithAllLevelsForSameTestVariableIndex
                        TestVectorPathsForFollowingIndices = testVectorPathsForFollowingIndices
                    }
                    , ((Some levelFromQueryPartialTestVectorRepresentation) as headFromQueryPartialTestVectorRepresentation) :: tailFromQueryPartialTestVectorRepresentation ->
                        continuationWorkflow
                            {
                                let! modifiedSubtreeWithAllLevelsForSameTestVariableIndex
                                     , removedPartialTestVector =
                                    removeLevelFromBinaryTreeOfLevelsForTestVariable subtreeWithAllLevelsForSameTestVariableIndex
                                                                                     levelFromQueryPartialTestVectorRepresentation
                                                                                     tailFromQueryPartialTestVectorRepresentation
                                let modifiedTernarySearchTree =
                                    buildResultSubtreeFromWildcardNodeWithPruningOfDegenerateLinearSubtrees modifiedSubtreeWithAllLevelsForSameTestVariableIndex
                                                                                                            testVectorPathsForFollowingIndices
                                return modifiedTernarySearchTree
                                       , removedPartialTestVector
                            }
                        + buildResultFromWildcardNodeModifyingSubtreeForFollowingTestVariableIndices headFromQueryPartialTestVectorRepresentation
                                                                                                     tailFromQueryPartialTestVectorRepresentation
                                                                                                     subtreeWithAllLevelsForSameTestVariableIndex
                                                                                                     testVectorPathsForFollowingIndices
                  | WildcardNode
                    {
                        SubtreeWithAllLevelsForSameTestVariableIndex = subtreeWithAllLevelsForSameTestVariableIndex
                        TestVectorPathsForFollowingIndices = testVectorPathsForFollowingIndices
                    }
                    , None :: tailFromQueryPartialTestVectorRepresentation ->
                        continuationWorkflow
                            {
                                let! modifiedSubtreeWithAllLevelsForSameTestVariableIndex
                                     , removedPartialTestVector =
                                    removeWildcardLevelFromBinaryTreeOfLevelsForTestVariable subtreeWithAllLevelsForSameTestVariableIndex
                                                                                             tailFromQueryPartialTestVectorRepresentation
                                let modifiedTernarySearchTree =
                                    buildResultSubtreeFromWildcardNodeWithPruningOfDegenerateLinearSubtrees modifiedSubtreeWithAllLevelsForSameTestVariableIndex
                                                                                                            testVectorPathsForFollowingIndices
                                return modifiedTernarySearchTree
                                       , removedPartialTestVector
                            }
                        + buildResultFromWildcardNodeModifyingSubtreeForFollowingTestVariableIndices None
                                                                                                     tailFromQueryPartialTestVectorRepresentation
                                                                                                     subtreeWithAllLevelsForSameTestVariableIndex
                                                                                                     testVectorPathsForFollowingIndices
                  | BinaryTreeOfLevelsForTestVariable binaryTreeOfLevelsForTestVariable
                    , Some levelFromQueryPartialTestVectorRepresentation :: tailFromQueryPartialTestVectorRepresentation ->
                        continuationWorkflow
                            {
                                let! modifiedSubtreeWithAllLevelsForSameTestVariableIndex
                                     , removedPartialTestVector =
                                     removeLevelFromBinaryTreeOfLevelsForTestVariable binaryTreeOfLevelsForTestVariable
                                                                                      levelFromQueryPartialTestVectorRepresentation
                                                                                      tailFromQueryPartialTestVectorRepresentation
                                return BinaryTreeOfLevelsForTestVariable modifiedSubtreeWithAllLevelsForSameTestVariableIndex
                                       , removedPartialTestVector
                            }
                  | BinaryTreeOfLevelsForTestVariable binaryTreeOfLevelsForTestVariable
                    , None :: tailFromQueryPartialTestVectorRepresentation ->
                        continuationWorkflow
                            {
                                let! modifiedSubtreeWithAllLevelsForSameTestVariableIndex
                                     , removedPartialTestVector =
                                    removeWildcardLevelFromBinaryTreeOfLevelsForTestVariable binaryTreeOfLevelsForTestVariable
                                                                                             tailFromQueryPartialTestVectorRepresentation
                                return BinaryTreeOfLevelsForTestVariable modifiedSubtreeWithAllLevelsForSameTestVariableIndex
                                       , removedPartialTestVector
                            }
                  | _
                    , [] ->
                        // This has the effect of padding out a query partial test vector on the fly, thereby
                        // allowing a match as a prefix of some suitable stored vector, should one already be present.
                        removeFromTernarySearchTree ternarySearchTree
                                                    [None]
                                                    treeSearchContextParameters
            removeFromTestVectorPaths testVectorPaths
                                      queryPartialTestVectorRepresentation
                                      TreeSearchContextParameters.StartOfSearch

        let checkInvariant testVectorPaths =
            let rec checkInvariantOfTestVectorPaths {
                                                        SharedPathPrefix = sharedPathPrefix
                                                        BranchingRoot = branchingRoot
                                                    }
                                                    testVariableIndex =
                let numberOfSuccessfulPathsFromSubtreeForFollowingIndices =
                    checkInvariantOfTernarySearchTree branchingRoot
                                                      (testVariableIndex + uint32 sharedPathPrefix.Length)
                match numberOfSuccessfulPathsFromSubtreeForFollowingIndices with
                    0u when 0 < ChunkedList.length sharedPathPrefix ->
                        raise (InvariantViolationException "Redundant non-empty shared path prefix with no successful search paths leading through it.")
                  | _ ->
                        numberOfSuccessfulPathsFromSubtreeForFollowingIndices
            and checkInvariantOfTernarySearchTree ternarySearchTree
                                                  testVariableIndex =
                let rec checkInvariantOfBinaryTreeOfLevelsForTestVariable binaryTreeOfLevelsForTestVariable
                                                                          lowerBound
                                                                          upperBound =
                    match binaryTreeOfLevelsForTestVariable with
                        UnsuccessfulSearchTerminationNode ->
                            if maximumNumberOfTestVariables <= testVariableIndex
                            then
                                raise (InternalAssertionViolationException "The test vector refers to test variable indices that are greater than the permitted maximum.")

                            0u
                      | InternalNode
                        {
                            LevelForTestVariableIndex = levelForTestVariableIndex
                            SubtreeWithLesserLevelsForSameTestVariableIndex = subtreeWithLesserLevelsForSameTestVariableIndex
                            SubtreeWithGreaterLevelsForSameTestVariableIndex = subtreeWithGreaterLevelsForSameTestVariableIndex
                            TestVectorPathsForFollowingIndices = testVectorPathsForFollowingIndices
                        } ->
                            let liftedLevel =
                                Finite levelForTestVariableIndex
                            if liftedLevel >= upperBound
                            then
                                raise (InvariantViolationException "Level is greater than or equal to exclusive upper bound.")
                            if liftedLevel <= lowerBound
                            then
                                raise (InvariantViolationException "Level is less than or equal to exclusive lower bound.")
                            let numberOfSuccessfulPathsFromSubtreeWithLesserLevelsForSameTestVariableIndex =
                                checkInvariantOfBinaryTreeOfLevelsForTestVariable subtreeWithLesserLevelsForSameTestVariableIndex
                                                                                  lowerBound
                                                                                  liftedLevel
                            let numberOfSuccessfulPathsFromSubtreeWithGreaterLevelsForSameTestVariableIndex =
                                checkInvariantOfBinaryTreeOfLevelsForTestVariable subtreeWithGreaterLevelsForSameTestVariableIndex
                                                                                  liftedLevel
                                                                                  upperBound
                            let numberOfSuccessfulPathsFromTestVectorPathsForFollowingIndices =
                                checkInvariantOfTestVectorPaths testVectorPathsForFollowingIndices
                                                                (testVariableIndex + 1u)
                            match numberOfSuccessfulPathsFromSubtreeWithLesserLevelsForSameTestVariableIndex
                                  , numberOfSuccessfulPathsFromSubtreeWithGreaterLevelsForSameTestVariableIndex
                                  , numberOfSuccessfulPathsFromTestVectorPathsForFollowingIndices with
                                0u
                                , 0u
                                , 0u ->
                                    raise (InvariantViolationException "Redundant internal node with no successful search paths leading through it.")
                              | _
                                , 0u
                                , 0u ->
                                    raise (InvariantViolationException "Redundant internal node with all successful search paths leading via subtree for lesser levels.")
                              | 0u
                                , _
                                , 0u ->
                                    raise (InvariantViolationException "Redundant internal node with all successful search paths leading via subtree for greater levels.")
                              | _
                                , _
                                , 0u ->
                                    raise (InvariantViolationException "Redundant internal node with its own 'ghost' level that participates in no successful search paths.")
//                              | 0u
//                                , _
//                                , _ ->
//                                    if numberOfSuccessfulPathsFromSubtreeWithGreaterLevelsForSameTestVariableIndex > 1u
//                                    then
//                                        Diagnostics.Debug.Print ("Lone greater subtree with: {0} successful paths through it.", numberOfSuccessfulPathsFromSubtreeWithGreaterLevelsForSameTestVariableIndex)
//                                    numberOfSuccessfulPathsFromSubtreeWithGreaterLevelsForSameTestVariableIndex
//                                    + numberOfSuccessfulPathsFromSubtreeForFollowingIndices
//                              | _
//                                , 0u
//                                , _ ->
//                                    if numberOfSuccessfulPathsFromSubtreeWithLesserLevelsForSameTestVariableIndex > 1u
//                                    then
//                                        Diagnostics.Debug.Print ("Lone lesser subtree with: {0} successful paths through it.", numberOfSuccessfulPathsFromSubtreeWithLesserLevelsForSameTestVariableIndex)
//                                    numberOfSuccessfulPathsFromSubtreeWithLesserLevelsForSameTestVariableIndex
//                                    + numberOfSuccessfulPathsFromSubtreeForFollowingIndices
                              | _ ->
                                    numberOfSuccessfulPathsFromSubtreeWithLesserLevelsForSameTestVariableIndex
                                    + numberOfSuccessfulPathsFromSubtreeWithGreaterLevelsForSameTestVariableIndex
                                    + numberOfSuccessfulPathsFromTestVectorPathsForFollowingIndices
                match ternarySearchTree with
                    SuccessfulSearchTerminationNode ->
                        if maximumNumberOfTestVariables < testVariableIndex  // NOTE: a subtlety - remember that 'testVariableIndex' can reach 'maximumNumberOfTestVariablesOverall'
                                                                             // for a full (and possibly removed) test vector, because successful searches go through at least one
                                                                             // node corresponding to each test variable index, *then* land on a node indicating whether the search
                                                                             // was successful or not: so the zero-relative index gets incremented one more time.
                        then
                            raise (InternalAssertionViolationException "The test vector refers to test variable indices that are greater than the permitted maximum.")

                        1u
                  | BinaryTreeOfLevelsForTestVariable binaryTreeOfLevelsForTestVariable ->
                        checkInvariantOfBinaryTreeOfLevelsForTestVariable binaryTreeOfLevelsForTestVariable
                                                                          NegativeInfinity
                                                                          PositiveInfinity
                  | WildcardNode
                    {
                        SubtreeWithAllLevelsForSameTestVariableIndex = subtreeWithAllLevelsForSameTestVariableIndex
                        TestVectorPathsForFollowingIndices = testVectorPathsForFollowingIndices
                    } ->
                        let numberOfSuccessfulPathsFromSubtreeWithAllLevelsForSameTestVariableIndex =
                            checkInvariantOfBinaryTreeOfLevelsForTestVariable subtreeWithAllLevelsForSameTestVariableIndex
                                                                              NegativeInfinity
                                                                              PositiveInfinity
                        let numberOfSuccessfulPathsFromTestVectorPathsForFollowingIndices =
                            checkInvariantOfTestVectorPaths testVectorPathsForFollowingIndices
                                                            (testVariableIndex + 1u)
                        match numberOfSuccessfulPathsFromSubtreeWithAllLevelsForSameTestVariableIndex
                              , numberOfSuccessfulPathsFromTestVectorPathsForFollowingIndices with
                            0u
                            , 0u ->
                                raise (LogicErrorException "Redundant wildcard node with no successful search paths leading through it.")
                          | _
                            , 0u ->
                                raise (LogicErrorException "Redundant wildcard node that has no successful paths using its wildcard match leading through it.")
                          | _
                            , _ ->
                                numberOfSuccessfulPathsFromSubtreeWithAllLevelsForSameTestVariableIndex
                                + numberOfSuccessfulPathsFromTestVectorPathsForFollowingIndices

            if 0u = checkInvariantOfTestVectorPaths testVectorPaths
                                                    0u
            then
                raise (LogicErrorException "No successful search paths but tree should be non-empty.")

        member this.MaximumNumberOfTestVariables =
            maximumNumberOfTestVariables

        member this.EnumerationOfMergedTestVectors revealFullTestVectorsAgain =
            createPartialTestVectorSequence revealFullTestVectorsAgain

        static member Initial maximumNumberOfTestVariablesOverall =
            MergedPartialTestVectorRepresentations<'Level> ({
                                                                SharedPathPrefix = Nil
                                                                BranchingRoot = SuccessfulSearchTerminationNode
                                                            },
                                                            maximumNumberOfTestVariablesOverall)

<<<<<<< HEAD
        member this.MergeOrAdd partialTestVectorRepresentationInExternalForm =
            if Map.isEmpty partialTestVectorRepresentationInExternalForm
=======
        member this.MergeOrAdd (partialTestVectorRepresentationInExternalForm: IDictionary<_, _>) =
            if 0 = partialTestVectorRepresentationInExternalForm.Count
>>>>>>> beaf923e
            then
                this
                , None
            else
                let partialTestVectorRepresentation
                    , partialTestVectorRepresentationIsActuallyAlreadyFull =
                    fillOutPartialTestVectorWithIndeterminates partialTestVectorRepresentationInExternalForm
                let detectAndConvertFullTestVector partialTestVectorRepresentation =
                    let lengthOfPartialTestVectorRepresentation =
                        List.length partialTestVectorRepresentation
                        |> uint32

                    if lengthOfPartialTestVectorRepresentation > maximumNumberOfTestVariables
                    then
                        raise (InternalAssertionViolationException "The merged removed partial test vector has more entries than the permitted maximum number of test variables.")

                    if lengthOfPartialTestVectorRepresentation
                        |> uint32 < maximumNumberOfTestVariables
                        || partialTestVectorRepresentation
                            |> List.exists Option.isNone
                    then
                        None
                    else
                        let testVariableIndicesForFullTestVector =
                            List.init (int32 maximumNumberOfTestVariables)
                                      uint32

                        let testVariableLevelsForFullTestVector =
                            partialTestVectorRepresentation
                            |> List.map Option.get

                        List.zip testVariableIndicesForFullTestVector
                                 testVariableLevelsForFullTestVector
                        |> Map.ofList
<<<<<<< HEAD
=======
                        :> IDictionary<_, _>
>>>>>>> beaf923e
                        |> Some
                let modifiedTestVectorPaths
                    , fullTestVectorBeingOfferedNowForEarlyAccess =
                    ContinuationMonad<_, _>.CallCC ((fun () ->
                                                        continuationWorkflow
                                                            {
                                                                return testVectorPaths
                                                                       , None
                                                            }),
                                                    (fun existingFullTestVectorBlockedRemovalContinuation ->
                                                        continuationWorkflow
                                                            {
                                                                let! testVectorPathsWithoutMergeCandidate
                                                                     , mergedPartialTestVectorRepresentation =
                                                                    remove testVectorPaths
                                                                           partialTestVectorRepresentation
                                                                           existingFullTestVectorBlockedRemovalContinuation

                                                                do! continuationWorkflow
                                                                        {
                                                                            let lengthOfPartialTestVectorRepresentation =
                                                                                partialTestVectorRepresentation
                                                                                |> List.length
                                                                            let lengthOfMergedPartialTestVectorRepresentation =
                                                                                mergedPartialTestVectorRepresentation
                                                                                |> List.length
                                                                            if lengthOfMergedPartialTestVectorRepresentation < lengthOfPartialTestVectorRepresentation
                                                                            then
                                                                                raise (InternalAssertionViolationException "The merged removed partial test vector should be as least as long as the original.")
                                                                            let truncatedMergedPartialTestVectorRepresentation
                                                                                , _ =
                                                                                mergedPartialTestVectorRepresentation.BreakOff (uint32 lengthOfPartialTestVectorRepresentation)
                                                                            List.zip partialTestVectorRepresentation
                                                                                     truncatedMergedPartialTestVectorRepresentation
                                                                            |> List.iter (fun (original
                                                                                               , merged) ->
                                                                                            let consistent =
                                                                                                match original
                                                                                                      , merged with
                                                                                                    Some fromOriginal
                                                                                                    , Some fromMerged ->
                                                                                                        fromOriginal = fromMerged
                                                                                                  | Some _
                                                                                                    , None ->
                                                                                                        false
                                                                                                  | _ ->
                                                                                                        true
                                                                                            if not consistent
                                                                                            then
                                                                                                raise (InternalAssertionViolationException "The merged removed partial test vector has a value that is inconsistent with the original."))
                                                                            let! _ =
                                                                                remove testVectorPathsWithoutMergeCandidate
                                                                                       mergedPartialTestVectorRepresentation
                                                                                       (fun _ -> raise (InternalAssertionViolationException "This should not be called."))
                                                                            do raise (InternalAssertionViolationException "The merged removed partial test vector still matches with something left behind!")
                                                                        }
                                                                    + continuationWorkflow
                                                                        {
                                                                            return ()
                                                                        }

                                                                return add testVectorPathsWithoutMergeCandidate
                                                                           mergedPartialTestVectorRepresentation
                                                                       , detectAndConvertFullTestVector mergedPartialTestVectorRepresentation
                                                            }))
                    + continuationWorkflow
                        {
                            let modifiedTestVectorPaths =
                                add testVectorPaths
                                    partialTestVectorRepresentation

                            if not partialTestVectorRepresentationIsActuallyAlreadyFull
                            then
                                let! _
                                     , shouldBeIdenticalToWhatWasAdded =
                                        remove modifiedTestVectorPaths
                                               partialTestVectorRepresentation
                                               (fun _ -> raise (InternalAssertionViolationException "This should not be called."))

                                if shouldBeIdenticalToWhatWasAdded <> partialTestVectorRepresentation
                                then
                                    raise (InternalAssertionViolationException "Adding an unmergeable partial test vector has caused it to change state from the original.")

                            return modifiedTestVectorPaths
                                   , if partialTestVectorRepresentationIsActuallyAlreadyFull
                                     then
                                        Some partialTestVectorRepresentationInExternalForm
                                     else
                                        None
                        }
                    |> ContinuationMonad<_, _>.Execute
                if 7 = (hash this) % 100
                then
                    // Invariant check...
                    checkInvariant modifiedTestVectorPaths
                    // ... end of invariant check.

                MergedPartialTestVectorRepresentations (modifiedTestVectorPaths,
                                                        maximumNumberOfTestVariables)
                , fullTestVectorBeingOfferedNowForEarlyAccess<|MERGE_RESOLUTION|>--- conflicted
+++ resolved
@@ -1,1510 +1,1482 @@
-﻿#nowarn "40"
-
-namespace NTestCaseBuilder
-
-    open System.Collections
-    open System.Collections.Generic
-    open System
-    open SageSerpent.Infrastructure
-    open SageSerpent.Infrastructure.OptionWorkflow
-    open SageSerpent.Infrastructure.OptionExtensions
-    open SageSerpent.Infrastructure.RandomExtensions
-    open SageSerpent.Infrastructure.ListExtensions
-    open SageSerpent.Infrastructure.ContinuationWorkflow
-    open SageSerpent.Infrastructure.ChunkedListExtensions
-    open Microsoft.FSharp.Collections
-
-    module MergedPartialTestVectorRepresentationsDetail =
-        type InternalNode<'Level when 'Level: comparison> =
-            {
-                LevelForTestVariableIndex: 'Level
-                SubtreeWithLesserLevelsForSameTestVariableIndex: BinaryTreeOfLevelsForTestVariable<'Level>
-                SubtreeWithGreaterLevelsForSameTestVariableIndex: BinaryTreeOfLevelsForTestVariable<'Level>
-                TestVectorPathsForFollowingIndices: TestVectorPaths<'Level>
-            }
-        and BinaryTreeOfLevelsForTestVariable<'Level when 'Level: comparison> =
-            UnsuccessfulSearchTerminationNode
-          | InternalNode of InternalNode<'Level>
-        and WildcardNode<'Level when 'Level: comparison> =
-            {
-                SubtreeWithAllLevelsForSameTestVariableIndex: BinaryTreeOfLevelsForTestVariable<'Level>
-                TestVectorPathsForFollowingIndices: TestVectorPaths<'Level>
-            }
-        and TestVectorPaths<'Level when 'Level: comparison> =
-            {
-                SharedPathPrefix: ChunkedList<Option<'Level>>
-                BranchingRoot: TernarySearchTree<'Level>
-            }
-        and TernarySearchTree<'Level when 'Level: comparison> =
-            SuccessfulSearchTerminationNode
-          | WildcardNode of WildcardNode<'Level>
-          | BinaryTreeOfLevelsForTestVariable of BinaryTreeOfLevelsForTestVariable<'Level>
-
-        let inline (|EmptyTernarySearchTree|_|) ternarySearchTree =
-            match ternarySearchTree with
-                BinaryTreeOfLevelsForTestVariable UnsuccessfulSearchTerminationNode ->
-                    Some ()
-              | _ ->
-                    None
-
-        let EmptyTernarySearchTree =
-            BinaryTreeOfLevelsForTestVariable UnsuccessfulSearchTerminationNode
-
-        let inline (|NoTestVectorPaths|_|) testVectorPaths =
-            match testVectorPaths with
-                {
-                    SharedPathPrefix = Nil
-                    BranchingRoot = EmptyTernarySearchTree
-                } ->
-                    Some ()
-              | _ ->
-                    None
-
-        let NoTestVectorPaths =
-            {
-                SharedPathPrefix = Nil
-                BranchingRoot = EmptyTernarySearchTree
-            }
-
-        let inline (|BranchingWithSingleLevelForLeadingTestVariable|_|) ternarySearchTree =
-            match ternarySearchTree with
-                BinaryTreeOfLevelsForTestVariable
-                (InternalNode
-                {
-                    LevelForTestVariableIndex = levelForTestVariableIndex
-                    SubtreeWithLesserLevelsForSameTestVariableIndex = UnsuccessfulSearchTerminationNode
-                    SubtreeWithGreaterLevelsForSameTestVariableIndex = UnsuccessfulSearchTerminationNode
-                    TestVectorPathsForFollowingIndices = testVectorPathsForFollowingIndices
-                }) ->
-                    {
-                        testVectorPathsForFollowingIndices with
-                            SharedPathPrefix =
-                                Cons (Some levelForTestVariableIndex
-                                      , testVectorPathsForFollowingIndices.SharedPathPrefix)
-                    }
-                    |> Some
-              | _ ->
-                    None
-
-        let inline (|BranchingWithJustWildcardForLeadingTestVariable|_|) ternarySearchTree =
-            match ternarySearchTree with
-                WildcardNode
-                {
-                    SubtreeWithAllLevelsForSameTestVariableIndex = UnsuccessfulSearchTerminationNode
-                    TestVectorPathsForFollowingIndices = testVectorPathsForFollowingIndices
-                } ->
-                    {
-                        testVectorPathsForFollowingIndices with
-                            SharedPathPrefix =
-                                Cons (None
-                                      , testVectorPathsForFollowingIndices.SharedPathPrefix)
-                    }
-                    |> Some
-              | _ ->
-                    None
-
-        let inline mirrorInternalNode mirroring
-                                      internalNodeRepresentation =
-            if mirroring
-            then
-                match internalNodeRepresentation with
-                    {
-                        SubtreeWithLesserLevelsForSameTestVariableIndex = rootSubtreeWithLesserLevelsForSameTestVariableIndex
-                        SubtreeWithGreaterLevelsForSameTestVariableIndex = rootSubtreeWithGreaterLevelsForSameTestVariableIndex
-                    } ->
-                        {
-                            internalNodeRepresentation with
-                                SubtreeWithLesserLevelsForSameTestVariableIndex = rootSubtreeWithGreaterLevelsForSameTestVariableIndex
-                                SubtreeWithGreaterLevelsForSameTestVariableIndex = rootSubtreeWithLesserLevelsForSameTestVariableIndex
-                        }
-            else
-                internalNodeRepresentation
-
-        let inline (|MirroredInternalNode|_|) mirroring
-                                              internalNode =
-            match internalNode with
-                InternalNode internalNodeRepresentation ->
-                    internalNodeRepresentation
-                    |> mirrorInternalNode mirroring
-                    |> Some
-              | _ ->
-                    None
-
-        let inline MirroredInternalNode mirroring
-                                        internalNodeRepresentation =
-            mirrorInternalNode mirroring
-                               internalNodeRepresentation
-            |> InternalNode
-
-        type InternalNode<'Level when 'Level: comparison> with
-            member this.NumberOfLevelsForLeadingTestVariable =
-                match !this.CacheOfNumberOfLevelsForLeadingTestVariable with
-                    None ->
-                        let numberOfLevelsForLeadingTestVariable =
-                            match this with
-                                {
-                                    SubtreeWithLesserLevelsForSameTestVariableIndex = subtreeWithLesserLevelsForSameTestVariableIndex
-                                    SubtreeWithGreaterLevelsForSameTestVariableIndex = subtreeWithGreaterLevelsForSameTestVariableIndex
-                                    TestVectorPathsForFollowingIndices
-                                        = NoTestVectorPaths
-                                } ->
-                                    subtreeWithLesserLevelsForSameTestVariableIndex.NumberOfLevelsForLeadingTestVariable
-                                    + subtreeWithGreaterLevelsForSameTestVariableIndex.NumberOfLevelsForLeadingTestVariable
-                              | {
-                                    SubtreeWithLesserLevelsForSameTestVariableIndex = subtreeWithLesserLevelsForSameTestVariableIndex
-                                    SubtreeWithGreaterLevelsForSameTestVariableIndex = subtreeWithGreaterLevelsForSameTestVariableIndex
-                                } ->
-                                    1u
-                                    + subtreeWithLesserLevelsForSameTestVariableIndex.NumberOfLevelsForLeadingTestVariable
-                                    + subtreeWithGreaterLevelsForSameTestVariableIndex.NumberOfLevelsForLeadingTestVariable
-                        this.CacheOfNumberOfLevelsForLeadingTestVariable :=
-                            Some numberOfLevelsForLeadingTestVariable
-                        numberOfLevelsForLeadingTestVariable
-                  | Some numberOfLevelsForLeadingTestVariable ->
-                        numberOfLevelsForLeadingTestVariable
-
-            // TODO: this is horrible - is this really giving any appreciable performance benefit?
-            member private this.CacheOfNumberOfLevelsForLeadingTestVariable =
-                ref None
-
-        and BinaryTreeOfLevelsForTestVariable<'Level when 'Level: comparison> with
-            member this.NumberOfLevelsForLeadingTestVariable =
-                match this with
-                    InternalNode internalNode ->
-                        internalNode.NumberOfLevelsForLeadingTestVariable
-                  | UnsuccessfulSearchTerminationNode ->
-                        0u
-
-        type TreeSearchContextParameters =
-            {
-                TestVariableIndex: UInt32
-                HasSuffixContextOfPossibleFullTestVector: Boolean
-            }
-
-            static member StartOfSearch =
-                {
-                    TestVariableIndex = 0u
-                    HasSuffixContextOfPossibleFullTestVector = true
-                }
-
-            member this.IsSpecialCaseDenotingInitialState =   // The tests define this special state as not possessing any test vectors, not even the trivial empty one.
-                0u = this.TestVariableIndex
-
-            member this.IsFullTestVector maximumNumberOfTestVariables =
-                this.HasSuffixContextOfPossibleFullTestVector
-                && maximumNumberOfTestVariables = this.TestVariableIndex
-
-            member this.PropagateFromDefinedLevelToNextTestVariable =
-                {
-                    this with
-                        TestVariableIndex = this.TestVariableIndex + 1u
-                }
-
-            member this.PropagateFromWildcardLevelToNextTestVariable =
-                {
-                    this with
-                        TestVariableIndex = this.TestVariableIndex + 1u
-                        HasSuffixContextOfPossibleFullTestVector = false
-                }
-
-        type SharedPathPrefixMatchResult<'Level> =
-            AgreesWithPrefixOfPartialTestVector of List<Option<'Level>> * List<Option<'Level>>  // The prefix of partial test vector representation that agrees
-                                                                                                // and the remainder of the partial test vector representation.
-          | ShortenedPrefixAgreesWithEntirePartialTestVector of Int32 * List<Option<'Level>>    // Length of partial test vector representation and
-                                                                                                // the partial test vector representation itself.
-          | CompleteMismatch of Int32 * List<Option<'Level>> * List<Option<'Level>> // Index of mismatch in the shared path prefix,
-                                                                                    // the prefix of partial test vector representation that agrees
-                                                                                    // and the remainder of the partial test vector representation
-                                                                                    // including the mismatching level at the head.
-
-        let splayInternalNodeWithMatchingOrNeighbouringLevel internalNodeRepresentation
-                                                             comparisonWrtImplicitLevel =
-            let mirroredComparisonWrtImplicitLevel =
-                comparisonWrtImplicitLevel
-                >> (~-)
-            let rec accumulateFlankingSubtrees ({
-                                                    LevelForTestVariableIndex = rootLevelForTestVariableIndex
-                                                    SubtreeWithLesserLevelsForSameTestVariableIndex = rootSubtreeWithLesserLevelsForSameTestVariableIndex
-                                                    SubtreeWithGreaterLevelsForSameTestVariableIndex = rootSubtreeWithGreaterLevelsForSameTestVariableIndex
-                                                } as internalNodeRepresentationForRoot)
-                                               addNodeWithGreatestLevelToFlankingSubtreeWithLesserLevels
-                                               addNodeWithLeastLevelToFlankingSubtreeWithGreaterLevels
-                                               interchangeRolesOfFlankingSubtreesOnBehalfOfCaller =
-                let addNodeWithGreatestLevelToFlankingSubtreeWithLesserLevels
-                    , addNodeWithLeastLevelToFlankingSubtreeWithGreaterLevels =
-                    if interchangeRolesOfFlankingSubtreesOnBehalfOfCaller
-                    then
-                        addNodeWithLeastLevelToFlankingSubtreeWithGreaterLevels
-                        , addNodeWithGreatestLevelToFlankingSubtreeWithLesserLevels
-                    else
-                        addNodeWithGreatestLevelToFlankingSubtreeWithLesserLevels
-                        , addNodeWithLeastLevelToFlankingSubtreeWithGreaterLevels
-                let inline splayAtRootNode () =
-                    {
-                        internalNodeRepresentationForRoot with
-                            SubtreeWithLesserLevelsForSameTestVariableIndex = UnsuccessfulSearchTerminationNode
-                            SubtreeWithGreaterLevelsForSameTestVariableIndex = UnsuccessfulSearchTerminationNode
-                    }
-                    , addNodeWithGreatestLevelToFlankingSubtreeWithLesserLevels rootSubtreeWithLesserLevelsForSameTestVariableIndex
-                    , addNodeWithLeastLevelToFlankingSubtreeWithGreaterLevels rootSubtreeWithGreaterLevelsForSameTestVariableIndex
-                match comparisonWrtImplicitLevel rootLevelForTestVariableIndex with
-                    0 ->
-                        // Degenerate root node only case (level has been found)...
-                        splayAtRootNode ()
-                  | rootResult ->
-                        // NOTE: comments for this section refer to the 'unmirrored' case. So in the mirrored case,
-                        // 'zig-zag' becomes 'zag-zig', 'least upper bound' becomes 'greatest lower bound', etc.
-                        let localMirroring
-                            , comparisonWrtImplicitLevel
-                            , internalNodeRepresentationForRoot
-                            , rootSubtreeWithLesserLevelsForSameTestVariableIndex
-                            , rootSubtreeWithGreaterLevelsForSameTestVariableIndex
-                            , addNodeWithGreatestLevelToFlankingSubtreeWithLesserLevels
-                            , addNodeWithLeastLevelToFlankingSubtreeWithGreaterLevels =
-                            if rootResult > 0
-                            then
-                                true
-                                , mirroredComparisonWrtImplicitLevel
-                                , mirrorInternalNode true
-                                                     internalNodeRepresentationForRoot
-                                , rootSubtreeWithGreaterLevelsForSameTestVariableIndex
-                                , rootSubtreeWithLesserLevelsForSameTestVariableIndex
-                                , addNodeWithLeastLevelToFlankingSubtreeWithGreaterLevels
-                                , addNodeWithGreatestLevelToFlankingSubtreeWithLesserLevels
-                            else
-                                false
-                                , comparisonWrtImplicitLevel
-                                , internalNodeRepresentationForRoot
-                                , rootSubtreeWithLesserLevelsForSameTestVariableIndex
-                                , rootSubtreeWithGreaterLevelsForSameTestVariableIndex
-                                , addNodeWithGreatestLevelToFlankingSubtreeWithLesserLevels
-                                , addNodeWithLeastLevelToFlankingSubtreeWithGreaterLevels
-                        match rootSubtreeWithLesserLevelsForSameTestVariableIndex with
-                            MirroredInternalNode localMirroring
-                            ({
-                                LevelForTestVariableIndex = zigLevelForTestVariableIndex
-                                SubtreeWithLesserLevelsForSameTestVariableIndex = zigSubtreeWithLesserLevelsForSameTestVariableIndex
-                                SubtreeWithGreaterLevelsForSameTestVariableIndex = zigSubtreeWithGreaterLevelsForSameTestVariableIndex
-                            } as internalNodeRepresentationForZig) ->
-                                match comparisonWrtImplicitLevel zigLevelForTestVariableIndex
-                                      , zigSubtreeWithLesserLevelsForSameTestVariableIndex
-                                      , zigSubtreeWithGreaterLevelsForSameTestVariableIndex with
-                                    zigResult
-                                    , InternalNode internalNodeRepresentationforZigZig
-                                    , _ when zigResult < 0 ->
-                                        // Zig-zig case...
-                                        let addNodeWithLeastLevelToFlankingSubtreeWithGreaterLevels =
-                                            (fun nodeWithLeastLevelToBeAddedToFlankingSubtreeWithGreaterLevels ->
-                                                addNodeWithLeastLevelToFlankingSubtreeWithGreaterLevels
-                                                    ({
-                                                        internalNodeRepresentationForZig with
-                                                            SubtreeWithLesserLevelsForSameTestVariableIndex = nodeWithLeastLevelToBeAddedToFlankingSubtreeWithGreaterLevels
-                                                            SubtreeWithGreaterLevelsForSameTestVariableIndex =
-                                                                {
-                                                                    internalNodeRepresentationForRoot with
-                                                                        SubtreeWithLesserLevelsForSameTestVariableIndex = zigSubtreeWithGreaterLevelsForSameTestVariableIndex
-                                                                }
-                                                                |> MirroredInternalNode localMirroring
-
-                                                    }
-                                                    |> MirroredInternalNode localMirroring))
-                                        accumulateFlankingSubtrees
-                                            internalNodeRepresentationforZigZig
-                                            addNodeWithGreatestLevelToFlankingSubtreeWithLesserLevels
-                                            addNodeWithLeastLevelToFlankingSubtreeWithGreaterLevels
-                                            localMirroring
-                                  | zigResult
-                                    , _
-                                    , InternalNode internalNodeRepresentationforZigZag when zigResult > 0 ->
-                                        // Zig-zag case...
-                                        let addNodeWithLeastLevelToFlankingSubtreeWithGreaterLevels =
-                                            (fun nodeWithLeastLevelToBeAddedToFlankingSubtreeWithGreaterLevels ->
-                                                addNodeWithLeastLevelToFlankingSubtreeWithGreaterLevels
-                                                    ({
-                                                        internalNodeRepresentationForRoot with
-                                                            SubtreeWithLesserLevelsForSameTestVariableIndex = nodeWithLeastLevelToBeAddedToFlankingSubtreeWithGreaterLevels
-                                                    }
-                                                    |> MirroredInternalNode localMirroring))
-                                        let addNodeWithGreatestLevelToFlankingSubtreeWithLesserLevels =
-                                            (fun nodeWithGreatestLevelToBeAddedToFlankingSubtreeWithLesserLevels ->
-                                                addNodeWithGreatestLevelToFlankingSubtreeWithLesserLevels
-                                                    ({
-                                                        internalNodeRepresentationForZig with
-                                                            SubtreeWithGreaterLevelsForSameTestVariableIndex = nodeWithGreatestLevelToBeAddedToFlankingSubtreeWithLesserLevels
-                                                    }
-                                                    |> MirroredInternalNode localMirroring))
-                                        accumulateFlankingSubtrees
-                                            internalNodeRepresentationforZigZag
-                                            addNodeWithGreatestLevelToFlankingSubtreeWithLesserLevels
-                                            addNodeWithLeastLevelToFlankingSubtreeWithGreaterLevels
-                                            localMirroring
-                                  | _ ->
-                                        // Zig-only case (either the level has been found, or found least upper bound instead)...
-                                        let internalNodeRepresentationForSplayedZig =
-                                            {
-                                                internalNodeRepresentationForZig with
-                                                    SubtreeWithLesserLevelsForSameTestVariableIndex = UnsuccessfulSearchTerminationNode
-                                                    SubtreeWithGreaterLevelsForSameTestVariableIndex = UnsuccessfulSearchTerminationNode
-                                            }
-                                        let flankingSubtreeWithLesserLevels
-                                            = addNodeWithGreatestLevelToFlankingSubtreeWithLesserLevels
-                                                zigSubtreeWithLesserLevelsForSameTestVariableIndex
-                                        let flankingSubtreeWithGreaterLevels
-                                            = addNodeWithLeastLevelToFlankingSubtreeWithGreaterLevels
-                                                ({
-                                                    internalNodeRepresentationForRoot with
-                                                        SubtreeWithLesserLevelsForSameTestVariableIndex = zigSubtreeWithGreaterLevelsForSameTestVariableIndex
-                                                 }
-                                                |> MirroredInternalNode localMirroring)
-                                        if localMirroring
-                                        then
-                                            internalNodeRepresentationForSplayedZig
-                                            , flankingSubtreeWithGreaterLevels
-                                            , flankingSubtreeWithLesserLevels
-                                        else
-                                            internalNodeRepresentationForSplayedZig
-                                            , flankingSubtreeWithLesserLevels
-                                            , flankingSubtreeWithGreaterLevels
-                          | _ ->
-                                // Degenerate root node only case (level has not been found, found least upper bound instead)...
-                                splayAtRootNode ()
-            accumulateFlankingSubtrees internalNodeRepresentation
-                                       BargainBasement.Identity
-                                       BargainBasement.Identity
-                                       false
-        let mismatch lhs
-                     rhs
-                     equals =
-            let lhsLength =
-                ChunkedList.length lhs
-            let rec mismatch lhsIndex
-                             rhs
-                             rhsReversedPrefix =
-                if lhsLength = lhsIndex
-                then
-                    AgreesWithPrefixOfPartialTestVector (rhsReversedPrefix
-                                                         |> List.rev
-                                                         , rhs)
-                else
-                    match rhs with
-                        rhsHead :: rhsTail ->
-                            if equals lhs.[lhsIndex]
-                                      rhsHead
-                            then
-                                mismatch (lhsIndex + 1)
-                                         rhsTail
-                                         (rhsHead :: rhsReversedPrefix)
-                            else
-                                CompleteMismatch (lhsIndex
-                                                  , rhsReversedPrefix
-                                                    |> List.rev
-                                                  , rhs)
-                      | [] ->
-                            ShortenedPrefixAgreesWithEntirePartialTestVector (lhsIndex
-                                                                              , rhsReversedPrefix
-                                                                                |> List.rev)
-            mismatch 0
-                     rhs
-                     []
-
-        let merge agreeingPrefixOfPartialTestVectorRepresentation
-                  sharedPathPrefix =
-            ChunkedList.zip (agreeingPrefixOfPartialTestVectorRepresentation
-                             |> ChunkedList.ofList)
-                       sharedPathPrefix
-            |> ChunkedList.map (fun (fromPartialTestVectorRepresentation: Option<_>
-                                     , fromSharedPathPrefix) ->
-                               fromPartialTestVectorRepresentation.OrElse fromSharedPathPrefix)
-
-    open MergedPartialTestVectorRepresentationsDetail
-
-    type MergedPartialTestVectorRepresentations<'Level when 'Level: comparison>(testVectorPaths: TestVectorPaths<'Level>,
-                                                                                maximumNumberOfTestVariables: UInt32) =
-        let createPartialTestVectorSequence revealFullTestVectorsAgain =
-            let rec traverseTestVectorPaths {
-                                                SharedPathPrefix = sharedPathPrefix
-                                                BranchingRoot = branchingRoot
-                                            }
-                                            (treeSearchContextParameters: TreeSearchContextParameters)
-                                            partialTestVectorBeingBuilt =
-                let treeSearchContextParameters
-                    , partialTestVectorBeingBuilt =
-                    sharedPathPrefix
-                    |> ChunkedList.fold (fun ((treeSearchContextParameters: TreeSearchContextParameters)
-                                              , partialTestVectorBeingBuilt)
-                                            sharedPathPrefixStep ->
-                                                match sharedPathPrefixStep with
-                                                    Some levelForTestVariableIndex ->
-                                                        treeSearchContextParameters.PropagateFromDefinedLevelToNextTestVariable
-                                                        , ((treeSearchContextParameters.TestVariableIndex, levelForTestVariableIndex) :: partialTestVectorBeingBuilt)
-                                                  | None ->
-                                                        treeSearchContextParameters.PropagateFromWildcardLevelToNextTestVariable
-                                                        , partialTestVectorBeingBuilt)
-                                        (treeSearchContextParameters
-                                         , partialTestVectorBeingBuilt)
-                traverseTernarySearchTree branchingRoot
-                                          treeSearchContextParameters
-                                          partialTestVectorBeingBuilt
-            and traverseTernarySearchTree ternarySearchTree
-                                          (treeSearchContextParameters: TreeSearchContextParameters)
-                                          partialTestVectorBeingBuilt =
-                let rec traverseBinaryTreeOfLevelsForTestVariable binaryTreeOfLevelsForTestVariable =
-                    match binaryTreeOfLevelsForTestVariable with
-                        UnsuccessfulSearchTerminationNode ->
-                            if maximumNumberOfTestVariables <= treeSearchContextParameters.TestVariableIndex
-                            then
-                                raise (InternalAssertionViolationException "The test vector refers to test variable indices that are greater than the permitted maximum.")
-
-                            Seq.empty
-                      | (InternalNode
-                        {
-                            LevelForTestVariableIndex = levelForTestVariableIndex
-                            SubtreeWithLesserLevelsForSameTestVariableIndex = subtreeWithLesserLevelsForSameTestVariableIndex
-                            SubtreeWithGreaterLevelsForSameTestVariableIndex = subtreeWithGreaterLevelsForSameTestVariableIndex
-                            TestVectorPathsForFollowingIndices = testVectorPathsForFollowingIndices
-                        }) ->
-                            Seq.delay (fun() ->
-                                        seq
-                                            {
-                                                yield! traverseBinaryTreeOfLevelsForTestVariable subtreeWithLesserLevelsForSameTestVariableIndex
-                                                yield! traverseTestVectorPaths testVectorPathsForFollowingIndices
-                                                                               treeSearchContextParameters.PropagateFromDefinedLevelToNextTestVariable
-                                                                               ((treeSearchContextParameters.TestVariableIndex, levelForTestVariableIndex) :: partialTestVectorBeingBuilt)
-                                                yield! traverseBinaryTreeOfLevelsForTestVariable subtreeWithGreaterLevelsForSameTestVariableIndex
-                                            })
-                match ternarySearchTree with
-                    SuccessfulSearchTerminationNode ->
-                        if maximumNumberOfTestVariables < treeSearchContextParameters.TestVariableIndex
-                            // NOTE: a subtlety - remember that 'testVariableIndex' can reach 'maximumNumberOfTestVariablesOverall'
-                            // for a full (and possibly removed) test vector, because successful searches go through at least one
-                            // node corresponding to each test variable index, *then* land on a node indicating whether the search
-                            // was successful or not: so the zero-relative index gets incremented one more time.
-                        then
-                            raise (InternalAssertionViolationException "The test vector refers to test variable indices that are greater than the permitted maximum.")
-
-                        if not revealFullTestVectorsAgain
-                           && treeSearchContextParameters.IsFullTestVector maximumNumberOfTestVariables
-                           || treeSearchContextParameters.IsSpecialCaseDenotingInitialState
-                        then
-                            Seq.empty
-                        else
-                            if (List.isEmpty partialTestVectorBeingBuilt)
-                            then
-                                raise (InternalAssertionViolationException "Should not contain an empty partial vector: attempts to merge in empty partial vectors should have resulted in the original collection.")
-
-                            if uint32 partialTestVectorBeingBuilt.Length > maximumNumberOfTestVariables
-                            then
-                                raise (InternalAssertionViolationException "The test vector has more entries than the permitted maximum number of test variables.")
-
-                            // NOTE: as we are converting to a map, we can be cavalier about the
-                            // order in which associative pairs are added to the partial test vector.
-                            Seq.singleton (partialTestVectorBeingBuilt
-<<<<<<< HEAD
-                                           |> Map.ofList)
-=======
-                                           |> Map.ofList
-                                           :> IDictionary<_, _>)
->>>>>>> beaf923e
-                  | WildcardNode
-                    {
-                        SubtreeWithAllLevelsForSameTestVariableIndex = subtreeWithAllLevelsForSameTestVariableIndex
-                        TestVectorPathsForFollowingIndices = testVectorPathsForFollowingIndices
-                    } ->
-                        Seq.delay (fun () ->
-                                    seq
-                                        {
-                                            yield! traverseBinaryTreeOfLevelsForTestVariable subtreeWithAllLevelsForSameTestVariableIndex
-                                            yield! traverseTestVectorPaths testVectorPathsForFollowingIndices
-                                                                           treeSearchContextParameters.PropagateFromWildcardLevelToNextTestVariable
-                                                                           partialTestVectorBeingBuilt
-                                        })
-                  | BinaryTreeOfLevelsForTestVariable binaryTreeOfLevelsForTestVariable ->
-                        traverseBinaryTreeOfLevelsForTestVariable binaryTreeOfLevelsForTestVariable
-            traverseTestVectorPaths testVectorPaths
-                                    TreeSearchContextParameters.StartOfSearch
-                                    []
-
-<<<<<<< HEAD
-        let fillOutPartialTestVectorWithIndeterminates partialTestVectorRepresentation =
-            if uint32 (partialTestVectorRepresentation: Map<_, _>).Count > maximumNumberOfTestVariables
-=======
-        let fillOutPartialTestVectorWithIndeterminates (partialTestVectorRepresentation: IDictionary<_, _>) =
-            if uint32 partialTestVectorRepresentation.Count > maximumNumberOfTestVariables
->>>>>>> beaf923e
-            then
-                raise (InternalAssertionViolationException "The partial test vector being either merged or added has more entries than the permitted maximum number of test variables.")
-
-            let testVariableIndicesHavingLevels =
-                partialTestVectorRepresentation
-                |> Seq.map (fun keyValuePair -> keyValuePair.Key)
-                |> Set.ofSeq
-
-            let maximumTestVariableIndexHavingLevel =
-                Set.maxElement testVariableIndicesHavingLevels
-
-            if maximumTestVariableIndexHavingLevel >= maximumNumberOfTestVariables
-            then
-                raise (PreconditionViolationException "The partial test vector being either merged or added has a test variable index that is greater than the permitted maximum.")
-
-            let testVariableIndicesForFilledOutTestVector = // NOTE: only up to 'maximumTestVariableIndexHavingLevel' exclusive
-                                                            // - this is to avoid having a tail of indeterminate entries.
-                Seq.init (int32 maximumTestVariableIndexHavingLevel) uint32
-                |> Set.ofSeq
-
-            let testVariableIndicesForIndeterminates =
-                Set.difference testVariableIndicesForFilledOutTestVector testVariableIndicesHavingLevels
-
-            let isPrefixOfFullTestVector =
-                Set.isEmpty testVariableIndicesForIndeterminates
-
-            if isPrefixOfFullTestVector
-            then
-                let isFullTestVector =
-                    maximumNumberOfTestVariables = 1u + maximumTestVariableIndexHavingLevel
-                partialTestVectorRepresentation
-<<<<<<< HEAD
-                |> Map.toList
-=======
-                |> List.ofDictionary
->>>>>>> beaf923e
-                |> List.map (snd >> Some)
-                , isFullTestVector
-            else
-                let sortedAssociationListFromTestVariableIndicesToIndeterminateMarkers =
-                    testVariableIndicesForIndeterminates
-                    |> Set.toList
-                    |> List.map (fun testVariableIndex ->
-                                     testVariableIndex
-                                     , None)
-
-                let sortedAssociationListFromTestVariableIndicesToLevels =
-                    partialTestVectorRepresentation
-<<<<<<< HEAD
-                    |> Map.map (fun _ level ->
-                                    Some level)
-                    |> Map.toList
-=======
-                    |> List.ofDictionary
-                    |> List.map (fun (testVariableIndex
-                                      , testVariableLevel) ->
-                                        testVariableIndex
-                                        , Some testVariableLevel)
->>>>>>> beaf923e
-
-                let mergedAssociationList =
-                    BargainBasement.MergeDisjointSortedAssociationLists sortedAssociationListFromTestVariableIndicesToLevels
-                                                                        sortedAssociationListFromTestVariableIndicesToIndeterminateMarkers
-
-                mergedAssociationList
-                |> List.map snd
-                , false
-
-
-        let add testVectorPaths
-                newPartialTestVectorRepresentation =
-            let justOnePathFrom partialTestVectorRepresentation =
-                {
-                    SharedPathPrefix =
-                        partialTestVectorRepresentation
-                        |> ChunkedList.ofList
-                    BranchingRoot =
-                        SuccessfulSearchTerminationNode
-                }
-            let rec addToTestVectorPaths ({
-                                            SharedPathPrefix = sharedPathPrefix
-                                            BranchingRoot = branchingRoot
-                                         } as testVectorPaths)
-                                         newPartialTestVectorRepresentation =
-                    match mismatch sharedPathPrefix
-                                   newPartialTestVectorRepresentation
-                                   (=) with
-                        AgreesWithPrefixOfPartialTestVector (agreeingPrefixOfNewPartialTestVectorRepresentation
-                                                             , remainderOfNewPartialTestVectorRepresentation) ->
-                            match branchingRoot with
-                                EmptyTernarySearchTree ->
-                                    justOnePathFrom newPartialTestVectorRepresentation
-                              | _ ->
-                                    {
-                                        SharedPathPrefix =
-                                            sharedPathPrefix
-                                        BranchingRoot =
-                                            addToTernarySearchTree branchingRoot
-                                                                   remainderOfNewPartialTestVectorRepresentation
-                                    }
-                      | CompleteMismatch (indexOfMismatchOnSharedPathStep
-                                          , agreeingPrefixOfNewPartialTestVectorRepresentation
-                                          , mismatchingSuffixOfNewPartialTestVectorRepresentation) ->
-                            let testVectorPathsAfterMismatch =
-                                {
-                                    testVectorPaths with
-                                        SharedPathPrefix = sharedPathPrefix.[1 + indexOfMismatchOnSharedPathStep ..]
-                                }
-                            let sharedPathPrefixSplit =
-                                match sharedPathPrefix.[indexOfMismatchOnSharedPathStep] with
-                                    Some levelFromMismatchingSharedPathStep ->
-                                        {
-                                            LevelForTestVariableIndex = levelFromMismatchingSharedPathStep
-                                            SubtreeWithLesserLevelsForSameTestVariableIndex = UnsuccessfulSearchTerminationNode
-                                            SubtreeWithGreaterLevelsForSameTestVariableIndex = UnsuccessfulSearchTerminationNode
-                                            TestVectorPathsForFollowingIndices = testVectorPathsAfterMismatch
-                                        }
-                                        |> InternalNode
-                                        |> BinaryTreeOfLevelsForTestVariable
-                                  | None ->
-                                        {
-                                            SubtreeWithAllLevelsForSameTestVariableIndex = UnsuccessfulSearchTerminationNode
-                                            TestVectorPathsForFollowingIndices = testVectorPathsAfterMismatch
-                                        }
-                                        |> WildcardNode
-                            {
-                                SharedPathPrefix =
-                                    sharedPathPrefix.[.. indexOfMismatchOnSharedPathStep - 1]
-                                BranchingRoot =
-                                    addToTernarySearchTree sharedPathPrefixSplit
-                                                           mismatchingSuffixOfNewPartialTestVectorRepresentation
-                            }
-                      | ShortenedPrefixAgreesWithEntirePartialTestVector _ ->
-                            raise (InternalAssertionViolationException "Attempt to add a new partial test vector representation that is a prefix of a previous one.")
-            and addToTernarySearchTree ternarySearchTree
-                                       newPartialTestVectorRepresentation =
-                let rec addLevelToBinaryTreeOfLevelsForTestVariable binaryTreeOfLevelsForTestVariable
-                                                                    levelFromNewPartialTestVectorRepresentation
-                                                                    tailFromNewPartialTestVectorRepresentation =
-                    match binaryTreeOfLevelsForTestVariable with
-                        UnsuccessfulSearchTerminationNode ->
-                            {
-                                LevelForTestVariableIndex = levelFromNewPartialTestVectorRepresentation
-                                SubtreeWithLesserLevelsForSameTestVariableIndex = UnsuccessfulSearchTerminationNode
-                                SubtreeWithGreaterLevelsForSameTestVariableIndex = UnsuccessfulSearchTerminationNode
-                                TestVectorPathsForFollowingIndices =
-                                    justOnePathFrom tailFromNewPartialTestVectorRepresentation
-                            }
-                            |> InternalNode
-                      | (InternalNode internalNodeRepresentation) ->
-                            let comparisonWrtImplicitLevel =
-                                compare levelFromNewPartialTestVectorRepresentation
-                            let ({
-                                    LevelForTestVariableIndex = splayedLevelForTestVariableIndex
-                                    TestVectorPathsForFollowingIndices = splayedTestVectorPathsForFollowingIndices
-                                 } as splayedInternalNodeRepresentation)
-                                , flankingSubtreeWithLesserLevels
-                                , flankingSubtreeWithGreaterLevels =
-                                splayInternalNodeWithMatchingOrNeighbouringLevel internalNodeRepresentation
-                                                                                 comparisonWrtImplicitLevel
-                            match comparisonWrtImplicitLevel splayedLevelForTestVariableIndex with
-                                result when result < 0 ->
-                                    let flankingSubtreeWithGreaterLevels =
-                                        {
-                                            splayedInternalNodeRepresentation with
-                                                SubtreeWithGreaterLevelsForSameTestVariableIndex = flankingSubtreeWithGreaterLevels
-                                        }
-                                        |> InternalNode
-                                    {
-                                        LevelForTestVariableIndex = levelFromNewPartialTestVectorRepresentation
-                                        SubtreeWithLesserLevelsForSameTestVariableIndex = flankingSubtreeWithLesserLevels
-                                        SubtreeWithGreaterLevelsForSameTestVariableIndex = flankingSubtreeWithGreaterLevels
-                                        TestVectorPathsForFollowingIndices =
-                                            justOnePathFrom tailFromNewPartialTestVectorRepresentation
-                                    }
-                                    |> InternalNode
-                              | result when result > 0 ->
-                                    let flankingSubtreeWithLesserLevels =
-                                        {
-                                            splayedInternalNodeRepresentation with
-                                                SubtreeWithLesserLevelsForSameTestVariableIndex = flankingSubtreeWithLesserLevels
-                                        }
-                                        |> InternalNode
-                                    {
-                                        LevelForTestVariableIndex = levelFromNewPartialTestVectorRepresentation
-                                        SubtreeWithLesserLevelsForSameTestVariableIndex = flankingSubtreeWithLesserLevels
-                                        SubtreeWithGreaterLevelsForSameTestVariableIndex = flankingSubtreeWithGreaterLevels
-                                        TestVectorPathsForFollowingIndices =
-                                            justOnePathFrom tailFromNewPartialTestVectorRepresentation
-                                    }
-                                    |> InternalNode
-                              | _ ->
-                                    let modifiedTestVectorPathsForFollowingIndices =
-                                        addToTestVectorPaths splayedTestVectorPathsForFollowingIndices
-                                                             tailFromNewPartialTestVectorRepresentation
-                                    {
-                                        splayedInternalNodeRepresentation with
-                                            SubtreeWithLesserLevelsForSameTestVariableIndex = flankingSubtreeWithLesserLevels
-                                            SubtreeWithGreaterLevelsForSameTestVariableIndex = flankingSubtreeWithGreaterLevels
-                                            TestVectorPathsForFollowingIndices = modifiedTestVectorPathsForFollowingIndices
-                                    }
-                                    |> InternalNode
-                match ternarySearchTree
-                      , newPartialTestVectorRepresentation with
-                  | SuccessfulSearchTerminationNode
-                    , _ ->
-                        raise (InternalAssertionViolationException "Attempt to add a new partial test vector representation that has a previous one as a prefix or is the same as it.")
-                        // The above is really a precondition violation, but the precondition should have been enforced at a higher level within the implementation and not by the client.
-                  | WildcardNode
-                    ({
-                        SubtreeWithAllLevelsForSameTestVariableIndex = subtreeWithAllLevelsForSameTestVariableIndex
-                     } as wildcardNodeRepresentation)
-                    , Some levelFromNewPartialTestVectorRepresentation :: tailFromNewPartialTestVectorRepresentation ->
-                        let modifiedSubtreeWithAllLevelsForSameTestVariableIndex =
-                            addLevelToBinaryTreeOfLevelsForTestVariable subtreeWithAllLevelsForSameTestVariableIndex
-                                                                        levelFromNewPartialTestVectorRepresentation
-                                                                        tailFromNewPartialTestVectorRepresentation
-                        {
-                            wildcardNodeRepresentation with
-                                SubtreeWithAllLevelsForSameTestVariableIndex = modifiedSubtreeWithAllLevelsForSameTestVariableIndex
-                        }
-                        |> WildcardNode
-                  | WildcardNode
-                    ({
-                        TestVectorPathsForFollowingIndices = testVectorPathsForFollowingIndices
-                     } as wildcardNodeRepresentation)
-                    , None :: tailFromNewPartialTestVectorRepresentation ->
-                        let modifiedTestVectorPathsForFollowingIndices =
-                            addToTestVectorPaths testVectorPathsForFollowingIndices
-                                                 tailFromNewPartialTestVectorRepresentation
-                        {
-                            wildcardNodeRepresentation with
-                                TestVectorPathsForFollowingIndices = modifiedTestVectorPathsForFollowingIndices
-                        }
-                        |> WildcardNode
-                  | BinaryTreeOfLevelsForTestVariable binaryTreeOfLevelsForTestVariable
-                    , Some levelFromNewPartialTestVectorRepresentation :: tailFromNewPartialTestVectorRepresentation ->
-                        addLevelToBinaryTreeOfLevelsForTestVariable binaryTreeOfLevelsForTestVariable
-                                                                    levelFromNewPartialTestVectorRepresentation
-                                                                    tailFromNewPartialTestVectorRepresentation
-                        |> BinaryTreeOfLevelsForTestVariable
-                  | BinaryTreeOfLevelsForTestVariable binaryTreeOfLevelsForTestVariable
-                    , None :: tailFromNewPartialTestVectorRepresentation ->
-                        {
-                            SubtreeWithAllLevelsForSameTestVariableIndex = binaryTreeOfLevelsForTestVariable
-                            TestVectorPathsForFollowingIndices =
-                                justOnePathFrom tailFromNewPartialTestVectorRepresentation
-                        }
-                        |> WildcardNode
-                  | _
-                    , [] ->
-                        raise (InternalAssertionViolationException "Attempt to add a new partial test vector representation that is already mergeable with a previous one.")
-                        // The above is really a precondition violation, but the precondition should have been enforced at a higher level within the implementation and not by the client.
-            addToTestVectorPaths testVectorPaths
-                                 newPartialTestVectorRepresentation
-
-        let remove testVectorPaths
-                   queryPartialTestVectorRepresentation
-                   existingFullTestVectorBlockedRemovalContinuation =
-            let removeInternalNodeWithGreatestLevelInSubtree subtreeInternalNodeRepresentation =
-                let comparisonWrtPositiveInfinity _ =
-                    1
-                let {
-                        LevelForTestVariableIndex = splayedLevelForTestVariableIndex
-                        TestVectorPathsForFollowingIndices = splayedTestVectorPathsForFollowingIndices
-                    }
-                    , flankingSubtreeWithLesserLevels
-                    , _ =
-                    splayInternalNodeWithMatchingOrNeighbouringLevel subtreeInternalNodeRepresentation
-                                                                     comparisonWrtPositiveInfinity
-                splayedLevelForTestVariableIndex
-                , splayedTestVectorPathsForFollowingIndices
-                , flankingSubtreeWithLesserLevels
-            let removeInternalNodeWithLeastLevelInSubtree subtreeInternalNodeRepresentation =
-                let comparisonWrtNegativeInfinity _ =
-                    -1
-                let {
-                        LevelForTestVariableIndex = splayedLevelForTestVariableIndex
-                        TestVectorPathsForFollowingIndices = splayedTestVectorPathsForFollowingIndices
-                    }
-                    , _
-                    , flankingSubtreeWithGreaterLevels =
-                    splayInternalNodeWithMatchingOrNeighbouringLevel subtreeInternalNodeRepresentation
-                                                                     comparisonWrtNegativeInfinity
-                splayedLevelForTestVariableIndex
-                , splayedTestVectorPathsForFollowingIndices
-                , flankingSubtreeWithGreaterLevels
-            let buildResultSubtreeFromInternalNodeWithPruningOfDegenerateLinearSubtrees levelForTestVariableIndex
-                                                                                        subtreeWithLesserLevelsForSameTestVariableIndex
-                                                                                        subtreeWithGreaterLevelsForSameTestVariableIndex
-                                                                                        testVectorPathsForFollowingIndices =
-                match subtreeWithLesserLevelsForSameTestVariableIndex
-                      , subtreeWithGreaterLevelsForSameTestVariableIndex
-                      , testVectorPathsForFollowingIndices with
-                  | UnsuccessfulSearchTerminationNode
-                    , UnsuccessfulSearchTerminationNode
-                    , NoTestVectorPaths ->
-                        UnsuccessfulSearchTerminationNode
-                  | UnsuccessfulSearchTerminationNode
-                    , _
-                    , NoTestVectorPaths ->
-                        subtreeWithGreaterLevelsForSameTestVariableIndex
-                  | _
-                    , UnsuccessfulSearchTerminationNode
-                    , NoTestVectorPaths ->
-                        subtreeWithLesserLevelsForSameTestVariableIndex
-                  | InternalNode subtreeWithLesserLevelsForSameTestVariableIndexInternalNodeRepresentation
-                    , InternalNode subtreeWithGreaterLevelsForSameTestVariableIndexInternalNodeRepresentation
-                    , NoTestVectorPaths ->
-                        if subtreeWithLesserLevelsForSameTestVariableIndex.NumberOfLevelsForLeadingTestVariable
-                           > subtreeWithGreaterLevelsForSameTestVariableIndex.NumberOfLevelsForLeadingTestVariable
-                        then
-                            let levelForTestVariableIndexFromRemovedNode
-                                , testVectorPathsForFollowingIndicesFromRemovedNode
-                                , subtreeWithLesserLevelsForSameTestVariableIndexWithoutThatNode =
-                                    removeInternalNodeWithGreatestLevelInSubtree subtreeWithLesserLevelsForSameTestVariableIndexInternalNodeRepresentation
-                            ({
-                                LevelForTestVariableIndex =
-                                    levelForTestVariableIndexFromRemovedNode
-                                SubtreeWithLesserLevelsForSameTestVariableIndex =
-                                    subtreeWithLesserLevelsForSameTestVariableIndexWithoutThatNode
-                                SubtreeWithGreaterLevelsForSameTestVariableIndex =
-                                    subtreeWithGreaterLevelsForSameTestVariableIndex
-                                TestVectorPathsForFollowingIndices =
-                                    testVectorPathsForFollowingIndicesFromRemovedNode
-                            }
-                            |> InternalNode)
-                        else
-                            let levelForTestVariableIndexFromRemovedNode
-                                , testVectorPathsForFollowingIndicesFromRemovedNode
-                                , subtreeWithGreaterLevelsForSameTestVariableIndexWithoutThatNode =
-                                    removeInternalNodeWithLeastLevelInSubtree subtreeWithGreaterLevelsForSameTestVariableIndexInternalNodeRepresentation
-                            ({
-                                LevelForTestVariableIndex =
-                                    levelForTestVariableIndexFromRemovedNode
-                                SubtreeWithLesserLevelsForSameTestVariableIndex =
-                                    subtreeWithLesserLevelsForSameTestVariableIndex
-                                SubtreeWithGreaterLevelsForSameTestVariableIndex =
-                                    subtreeWithGreaterLevelsForSameTestVariableIndexWithoutThatNode
-                                TestVectorPathsForFollowingIndices =
-                                    testVectorPathsForFollowingIndicesFromRemovedNode
-                            }
-                            |> InternalNode)
-                  | _ ->
-                        ({
-                            LevelForTestVariableIndex =
-                                levelForTestVariableIndex
-                            SubtreeWithLesserLevelsForSameTestVariableIndex =
-                                subtreeWithLesserLevelsForSameTestVariableIndex
-                            SubtreeWithGreaterLevelsForSameTestVariableIndex =
-                                subtreeWithGreaterLevelsForSameTestVariableIndex
-                            TestVectorPathsForFollowingIndices =
-                                testVectorPathsForFollowingIndices
-                        }
-                        |> InternalNode)
-            let buildResultSubtreeFromWildcardNodeWithPruningOfDegenerateLinearSubtrees subtreeWithAllLevelsForSameTestVariableIndex
-                                                                                        testVectorPathsForFollowingIndices =
-                match subtreeWithAllLevelsForSameTestVariableIndex
-                      , testVectorPathsForFollowingIndices with
-                    UnsuccessfulSearchTerminationNode
-                    , NoTestVectorPaths ->
-                        EmptyTernarySearchTree
-                  | _
-                    , NoTestVectorPaths ->
-                        BinaryTreeOfLevelsForTestVariable subtreeWithAllLevelsForSameTestVariableIndex
-                  | _ ->
-                        {
-                            SubtreeWithAllLevelsForSameTestVariableIndex =
-                                subtreeWithAllLevelsForSameTestVariableIndex
-                            TestVectorPathsForFollowingIndices =
-                                testVectorPathsForFollowingIndices
-                        }
-                        |> WildcardNode
-            let rec removeFromTestVectorPaths {
-                                                SharedPathPrefix = sharedPathPrefix
-                                                BranchingRoot = branchingRoot
-                                              }
-                                              queryPartialTestVectorRepresentation
-                                              treeSearchContextParameters =
-                let treeSearchContextParametersAfter sharedPathPrefix =
-                    sharedPathPrefix
-                    |> ChunkedList.fold (fun (treeSearchContextParameters: TreeSearchContextParameters)
-                                             sharedPathPrefixStep ->
-                                            match sharedPathPrefixStep with
-                                                Some levelForTestVariableIndex ->
-                                                    treeSearchContextParameters.PropagateFromDefinedLevelToNextTestVariable
-                                              | None ->
-                                                    treeSearchContextParameters.PropagateFromWildcardLevelToNextTestVariable)
-                                        treeSearchContextParameters
-                let removeWhenSharedPathPrefixAgreesWithQuery agreeingPrefixOfQueryPartialTestVectorRepresentation
-                                                              remainderOfQueryPartialTestVectorRepresentation =
-                    continuationWorkflow
-                        {
-                            let! modifiedBranchingRoot
-                                 , removedPartialTestVectorFromBranchingRoot =
-                                removeFromTernarySearchTree branchingRoot
-                                                            remainderOfQueryPartialTestVectorRepresentation
-                                                            (treeSearchContextParametersAfter sharedPathPrefix)
-                            let mergedSharedPathPrefix =
-                                merge agreeingPrefixOfQueryPartialTestVectorRepresentation
-                                      sharedPathPrefix
-                                |> ChunkedList.toList
-                            let removedPartialTestVector =
-                                List.append mergedSharedPathPrefix
-                                            removedPartialTestVectorFromBranchingRoot
-                            match modifiedBranchingRoot with
-                                EmptyTernarySearchTree ->
-                                    return NoTestVectorPaths
-                                           , removedPartialTestVector
-                              | BranchingWithSingleLevelForLeadingTestVariable modifiedTestVectorPathsEquivalentToBranchingRoot ->
-                                    return {
-                                                modifiedTestVectorPathsEquivalentToBranchingRoot with
-                                                    SharedPathPrefix =
-                                                        ChunkedList.append sharedPathPrefix
-                                                                           modifiedTestVectorPathsEquivalentToBranchingRoot.SharedPathPrefix
-                                           }
-                                           , removedPartialTestVector
-                              | BranchingWithJustWildcardForLeadingTestVariable modifiedTestVectorPathsEquivalentToBranchingRoot ->
-                                    return {
-                                                modifiedTestVectorPathsEquivalentToBranchingRoot with
-                                                    SharedPathPrefix =
-                                                        ChunkedList.append sharedPathPrefix
-                                                                           modifiedTestVectorPathsEquivalentToBranchingRoot.SharedPathPrefix
-                                           }
-                                           , removedPartialTestVector
-                              | _ ->
-                                    return {
-                                                SharedPathPrefix = sharedPathPrefix
-                                                BranchingRoot = modifiedBranchingRoot
-                                           }
-                                           , removedPartialTestVector
-                        }
-                continuationWorkflow
-                    {
-                        match mismatch sharedPathPrefix
-                                       queryPartialTestVectorRepresentation
-                                       (fun lhs
-                                            rhs ->
-                                                match lhs
-                                                      , rhs with
-                                                    Some lhsLevel
-                                                    , Some rhsLevel ->
-                                                        lhsLevel = rhsLevel
-                                                  | _ ->
-                                                        true) with
-                            AgreesWithPrefixOfPartialTestVector (agreeingPrefixOfQueryPartialTestVectorRepresentation
-                                                                 , remainderOfQueryPartialTestVectorRepresentation) ->
-                                return! removeWhenSharedPathPrefixAgreesWithQuery agreeingPrefixOfQueryPartialTestVectorRepresentation
-                                                                                  remainderOfQueryPartialTestVectorRepresentation
-                          | ShortenedPrefixAgreesWithEntirePartialTestVector (lengthOfQueryPartialTestVectorRepresentation
-                                                                              , agreeingPrefixOfQueryPartialTestVectorRepresentation) ->
-                                let paddingForRemainderOfQueryPartialTestVectorRepresentation =
-                                    List.init (sharedPathPrefix.Length - lengthOfQueryPartialTestVectorRepresentation)
-                                              (fun _ ->
-                                                None)
-                                return! removeWhenSharedPathPrefixAgreesWithQuery (List.append agreeingPrefixOfQueryPartialTestVectorRepresentation
-                                                                                               paddingForRemainderOfQueryPartialTestVectorRepresentation)
-                                                                                  []
-                          | CompleteMismatch _ ->
-                                return! continuationWorkflow.Zero ()
-                    }
-            and removeFromTernarySearchTree ternarySearchTree
-                                            queryPartialTestVectorRepresentation
-                                            (treeSearchContextParameters: TreeSearchContextParameters) =
-                let buildResultFromInternalNodeModifyingSubtreeForFollowingTestVariableIndices tailFromQueryPartialTestVectorRepresentation
-                                                                                               levelForTestVariableIndex
-                                                                                               subtreeWithLesserLevelsForSameTestVariableIndex
-                                                                                               subtreeWithGreaterLevelsForSameTestVariableIndex
-                                                                                               testVectorPathsForFollowingIndices =
-                    continuationWorkflow
-                        {
-                            let! modifiedSubtreeForFollowingTestVariableIndices
-                                 , removedPartialTestVector =
-                                removeFromTestVectorPaths testVectorPathsForFollowingIndices
-                                                          tailFromQueryPartialTestVectorRepresentation
-                                                          treeSearchContextParameters.PropagateFromDefinedLevelToNextTestVariable
-                            let modifiedBinarySearchTree =
-                                buildResultSubtreeFromInternalNodeWithPruningOfDegenerateLinearSubtrees levelForTestVariableIndex
-                                                                                                        subtreeWithLesserLevelsForSameTestVariableIndex
-                                                                                                        subtreeWithGreaterLevelsForSameTestVariableIndex
-                                                                                                        modifiedSubtreeForFollowingTestVariableIndices
-                            return modifiedBinarySearchTree
-                                   , (Some levelForTestVariableIndex :: removedPartialTestVector)
-
-                        }
-                let buildResultFromWildcardNodeModifyingSubtreeForFollowingTestVariableIndices headFromQueryPartialTestVectorRepresentation
-                                                                                               tailFromQueryPartialTestVectorRepresentation
-                                                                                               subtreeWithAllLevelsForSameTestVariableIndex
-                                                                                               testVectorPathsForFollowingIndices =
-                    continuationWorkflow
-                        {
-                            let! modifiedSubtreeForFollowingTestVariableIndices
-                                 , removedPartialTestVector =
-                                removeFromTestVectorPaths testVectorPathsForFollowingIndices
-                                                          tailFromQueryPartialTestVectorRepresentation
-                                                          treeSearchContextParameters.PropagateFromWildcardLevelToNextTestVariable
-                            let modifiedTernarySearchTree =
-                                buildResultSubtreeFromWildcardNodeWithPruningOfDegenerateLinearSubtrees subtreeWithAllLevelsForSameTestVariableIndex
-                                                                                                        modifiedSubtreeForFollowingTestVariableIndices
-                            return modifiedTernarySearchTree
-                                   , headFromQueryPartialTestVectorRepresentation :: removedPartialTestVector
-                        }
-
-                let rec removeLevelFromBinaryTreeOfLevelsForTestVariable binaryTreeOfLevelsForTestVariable
-                                                                         levelFromQueryPartialTestVectorRepresentation
-                                                                         tailFromQueryPartialTestVectorRepresentation =
-                    match binaryTreeOfLevelsForTestVariable with
-                        UnsuccessfulSearchTerminationNode ->
-                            if maximumNumberOfTestVariables <= treeSearchContextParameters.TestVariableIndex
-                            then
-                                raise (InternalAssertionViolationException "The test vector refers to test variable indices that are greater than the permitted maximum.")
-
-                            continuationWorkflow.Zero ()
-                      | InternalNode internalNodeRepresentation ->
-                            let comparisonWrtImplicitLevel =
-                                compare levelFromQueryPartialTestVectorRepresentation
-                            let {
-                                    LevelForTestVariableIndex = splayedLevelForTestVariableIndex
-                                    TestVectorPathsForFollowingIndices = splayedTestVectorPathsForFollowingIndices
-                                }
-                                , flankingSubtreeWithLesserLevels
-                                , flankingSubtreeWithGreaterLevels =
-                                splayInternalNodeWithMatchingOrNeighbouringLevel internalNodeRepresentation
-                                                                                 comparisonWrtImplicitLevel
-                            match comparisonWrtImplicitLevel splayedLevelForTestVariableIndex with
-                                0 ->
-                                    buildResultFromInternalNodeModifyingSubtreeForFollowingTestVariableIndices tailFromQueryPartialTestVectorRepresentation
-                                                                                                               splayedLevelForTestVariableIndex
-                                                                                                               flankingSubtreeWithLesserLevels
-                                                                                                               flankingSubtreeWithGreaterLevels
-                                                                                                               splayedTestVectorPathsForFollowingIndices
-                              | _ ->
-                                    continuationWorkflow.Zero ()
-                and removeWildcardLevelFromBinaryTreeOfLevelsForTestVariable binaryTreeOfLevelsForTestVariable
-                                                                             tailFromQueryPartialTestVectorRepresentation =
-                    match binaryTreeOfLevelsForTestVariable with
-                        UnsuccessfulSearchTerminationNode ->
-                            if maximumNumberOfTestVariables <= treeSearchContextParameters.TestVariableIndex
-                            then
-                                raise (InternalAssertionViolationException "The test vector refers to test variable indices that are greater than the permitted maximum.")
-
-                            continuationWorkflow.Zero ()
-
-                      | InternalNode
-                        {
-                            LevelForTestVariableIndex = levelForTestVariableIndex
-                            SubtreeWithLesserLevelsForSameTestVariableIndex = subtreeWithLesserLevelsForSameTestVariableIndex
-                            SubtreeWithGreaterLevelsForSameTestVariableIndex = subtreeWithGreaterLevelsForSameTestVariableIndex
-                            TestVectorPathsForFollowingIndices = testVectorPathsForFollowingIndices
-                        } ->
-                            buildResultFromInternalNodeModifyingSubtreeForFollowingTestVariableIndices tailFromQueryPartialTestVectorRepresentation
-                                                                                                       levelForTestVariableIndex
-                                                                                                       subtreeWithLesserLevelsForSameTestVariableIndex
-                                                                                                       subtreeWithGreaterLevelsForSameTestVariableIndex
-                                                                                                       testVectorPathsForFollowingIndices
-                            + continuationWorkflow
-                                {
-                                    let! modifiedSubtreeWithLesserLevelsForSameTestVariableIndex
-                                         , removedPartialTestVector =
-                                        removeWildcardLevelFromBinaryTreeOfLevelsForTestVariable subtreeWithLesserLevelsForSameTestVariableIndex
-                                                                                                 tailFromQueryPartialTestVectorRepresentation
-                                    let modifiedBinaryTree =
-                                        buildResultSubtreeFromInternalNodeWithPruningOfDegenerateLinearSubtrees levelForTestVariableIndex
-                                                                                                                modifiedSubtreeWithLesserLevelsForSameTestVariableIndex
-                                                                                                                subtreeWithGreaterLevelsForSameTestVariableIndex
-                                                                                                                testVectorPathsForFollowingIndices
-                                    return modifiedBinaryTree
-                                           , removedPartialTestVector
-                                }
-                            + continuationWorkflow
-                                {
-                                    let! modifiedSubtreeWithGreaterLevelsForSameTestVariableIndex
-                                         , removedPartialTestVector =
-                                        removeWildcardLevelFromBinaryTreeOfLevelsForTestVariable subtreeWithGreaterLevelsForSameTestVariableIndex
-                                                                                                 tailFromQueryPartialTestVectorRepresentation
-                                    let modifiedBinaryTree =
-                                        buildResultSubtreeFromInternalNodeWithPruningOfDegenerateLinearSubtrees levelForTestVariableIndex
-                                                                                                                subtreeWithLesserLevelsForSameTestVariableIndex
-                                                                                                                modifiedSubtreeWithGreaterLevelsForSameTestVariableIndex
-                                                                                                                testVectorPathsForFollowingIndices
-                                    return modifiedBinaryTree
-                                           , removedPartialTestVector
-                                }
-
-                match ternarySearchTree
-                      , queryPartialTestVectorRepresentation with
-                    SuccessfulSearchTerminationNode
-                    , _ ->
-                        if maximumNumberOfTestVariables < treeSearchContextParameters.TestVariableIndex
-                            // NOTE: a subtlety - remember that 'testVariableIndex' can reach 'maximumNumberOfTestVariablesOverall'
-                            // for a full (and possibly removed) test vector, because successful searches go through at least one
-                            // node corresponding to each test variable index, *then* land on a node indicating whether the search
-                            // was successful or not: so the zero-relative index gets incremented one more time.
-                        then
-                            raise (InternalAssertionViolationException "The test vector refers to test variable indices that are greater than the permitted maximum.")
-
-                        if treeSearchContextParameters.IsFullTestVector maximumNumberOfTestVariables
-                        then
-                            existingFullTestVectorBlockedRemovalContinuation ()
-                        else
-                            continuationWorkflow
-                                {
-                                    return EmptyTernarySearchTree
-                                           , queryPartialTestVectorRepresentation
-                                }
-                  | WildcardNode
-                    {
-                        SubtreeWithAllLevelsForSameTestVariableIndex = subtreeWithAllLevelsForSameTestVariableIndex
-                        TestVectorPathsForFollowingIndices = testVectorPathsForFollowingIndices
-                    }
-                    , ((Some levelFromQueryPartialTestVectorRepresentation) as headFromQueryPartialTestVectorRepresentation) :: tailFromQueryPartialTestVectorRepresentation ->
-                        continuationWorkflow
-                            {
-                                let! modifiedSubtreeWithAllLevelsForSameTestVariableIndex
-                                     , removedPartialTestVector =
-                                    removeLevelFromBinaryTreeOfLevelsForTestVariable subtreeWithAllLevelsForSameTestVariableIndex
-                                                                                     levelFromQueryPartialTestVectorRepresentation
-                                                                                     tailFromQueryPartialTestVectorRepresentation
-                                let modifiedTernarySearchTree =
-                                    buildResultSubtreeFromWildcardNodeWithPruningOfDegenerateLinearSubtrees modifiedSubtreeWithAllLevelsForSameTestVariableIndex
-                                                                                                            testVectorPathsForFollowingIndices
-                                return modifiedTernarySearchTree
-                                       , removedPartialTestVector
-                            }
-                        + buildResultFromWildcardNodeModifyingSubtreeForFollowingTestVariableIndices headFromQueryPartialTestVectorRepresentation
-                                                                                                     tailFromQueryPartialTestVectorRepresentation
-                                                                                                     subtreeWithAllLevelsForSameTestVariableIndex
-                                                                                                     testVectorPathsForFollowingIndices
-                  | WildcardNode
-                    {
-                        SubtreeWithAllLevelsForSameTestVariableIndex = subtreeWithAllLevelsForSameTestVariableIndex
-                        TestVectorPathsForFollowingIndices = testVectorPathsForFollowingIndices
-                    }
-                    , None :: tailFromQueryPartialTestVectorRepresentation ->
-                        continuationWorkflow
-                            {
-                                let! modifiedSubtreeWithAllLevelsForSameTestVariableIndex
-                                     , removedPartialTestVector =
-                                    removeWildcardLevelFromBinaryTreeOfLevelsForTestVariable subtreeWithAllLevelsForSameTestVariableIndex
-                                                                                             tailFromQueryPartialTestVectorRepresentation
-                                let modifiedTernarySearchTree =
-                                    buildResultSubtreeFromWildcardNodeWithPruningOfDegenerateLinearSubtrees modifiedSubtreeWithAllLevelsForSameTestVariableIndex
-                                                                                                            testVectorPathsForFollowingIndices
-                                return modifiedTernarySearchTree
-                                       , removedPartialTestVector
-                            }
-                        + buildResultFromWildcardNodeModifyingSubtreeForFollowingTestVariableIndices None
-                                                                                                     tailFromQueryPartialTestVectorRepresentation
-                                                                                                     subtreeWithAllLevelsForSameTestVariableIndex
-                                                                                                     testVectorPathsForFollowingIndices
-                  | BinaryTreeOfLevelsForTestVariable binaryTreeOfLevelsForTestVariable
-                    , Some levelFromQueryPartialTestVectorRepresentation :: tailFromQueryPartialTestVectorRepresentation ->
-                        continuationWorkflow
-                            {
-                                let! modifiedSubtreeWithAllLevelsForSameTestVariableIndex
-                                     , removedPartialTestVector =
-                                     removeLevelFromBinaryTreeOfLevelsForTestVariable binaryTreeOfLevelsForTestVariable
-                                                                                      levelFromQueryPartialTestVectorRepresentation
-                                                                                      tailFromQueryPartialTestVectorRepresentation
-                                return BinaryTreeOfLevelsForTestVariable modifiedSubtreeWithAllLevelsForSameTestVariableIndex
-                                       , removedPartialTestVector
-                            }
-                  | BinaryTreeOfLevelsForTestVariable binaryTreeOfLevelsForTestVariable
-                    , None :: tailFromQueryPartialTestVectorRepresentation ->
-                        continuationWorkflow
-                            {
-                                let! modifiedSubtreeWithAllLevelsForSameTestVariableIndex
-                                     , removedPartialTestVector =
-                                    removeWildcardLevelFromBinaryTreeOfLevelsForTestVariable binaryTreeOfLevelsForTestVariable
-                                                                                             tailFromQueryPartialTestVectorRepresentation
-                                return BinaryTreeOfLevelsForTestVariable modifiedSubtreeWithAllLevelsForSameTestVariableIndex
-                                       , removedPartialTestVector
-                            }
-                  | _
-                    , [] ->
-                        // This has the effect of padding out a query partial test vector on the fly, thereby
-                        // allowing a match as a prefix of some suitable stored vector, should one already be present.
-                        removeFromTernarySearchTree ternarySearchTree
-                                                    [None]
-                                                    treeSearchContextParameters
-            removeFromTestVectorPaths testVectorPaths
-                                      queryPartialTestVectorRepresentation
-                                      TreeSearchContextParameters.StartOfSearch
-
-        let checkInvariant testVectorPaths =
-            let rec checkInvariantOfTestVectorPaths {
-                                                        SharedPathPrefix = sharedPathPrefix
-                                                        BranchingRoot = branchingRoot
-                                                    }
-                                                    testVariableIndex =
-                let numberOfSuccessfulPathsFromSubtreeForFollowingIndices =
-                    checkInvariantOfTernarySearchTree branchingRoot
-                                                      (testVariableIndex + uint32 sharedPathPrefix.Length)
-                match numberOfSuccessfulPathsFromSubtreeForFollowingIndices with
-                    0u when 0 < ChunkedList.length sharedPathPrefix ->
-                        raise (InvariantViolationException "Redundant non-empty shared path prefix with no successful search paths leading through it.")
-                  | _ ->
-                        numberOfSuccessfulPathsFromSubtreeForFollowingIndices
-            and checkInvariantOfTernarySearchTree ternarySearchTree
-                                                  testVariableIndex =
-                let rec checkInvariantOfBinaryTreeOfLevelsForTestVariable binaryTreeOfLevelsForTestVariable
-                                                                          lowerBound
-                                                                          upperBound =
-                    match binaryTreeOfLevelsForTestVariable with
-                        UnsuccessfulSearchTerminationNode ->
-                            if maximumNumberOfTestVariables <= testVariableIndex
-                            then
-                                raise (InternalAssertionViolationException "The test vector refers to test variable indices that are greater than the permitted maximum.")
-
-                            0u
-                      | InternalNode
-                        {
-                            LevelForTestVariableIndex = levelForTestVariableIndex
-                            SubtreeWithLesserLevelsForSameTestVariableIndex = subtreeWithLesserLevelsForSameTestVariableIndex
-                            SubtreeWithGreaterLevelsForSameTestVariableIndex = subtreeWithGreaterLevelsForSameTestVariableIndex
-                            TestVectorPathsForFollowingIndices = testVectorPathsForFollowingIndices
-                        } ->
-                            let liftedLevel =
-                                Finite levelForTestVariableIndex
-                            if liftedLevel >= upperBound
-                            then
-                                raise (InvariantViolationException "Level is greater than or equal to exclusive upper bound.")
-                            if liftedLevel <= lowerBound
-                            then
-                                raise (InvariantViolationException "Level is less than or equal to exclusive lower bound.")
-                            let numberOfSuccessfulPathsFromSubtreeWithLesserLevelsForSameTestVariableIndex =
-                                checkInvariantOfBinaryTreeOfLevelsForTestVariable subtreeWithLesserLevelsForSameTestVariableIndex
-                                                                                  lowerBound
-                                                                                  liftedLevel
-                            let numberOfSuccessfulPathsFromSubtreeWithGreaterLevelsForSameTestVariableIndex =
-                                checkInvariantOfBinaryTreeOfLevelsForTestVariable subtreeWithGreaterLevelsForSameTestVariableIndex
-                                                                                  liftedLevel
-                                                                                  upperBound
-                            let numberOfSuccessfulPathsFromTestVectorPathsForFollowingIndices =
-                                checkInvariantOfTestVectorPaths testVectorPathsForFollowingIndices
-                                                                (testVariableIndex + 1u)
-                            match numberOfSuccessfulPathsFromSubtreeWithLesserLevelsForSameTestVariableIndex
-                                  , numberOfSuccessfulPathsFromSubtreeWithGreaterLevelsForSameTestVariableIndex
-                                  , numberOfSuccessfulPathsFromTestVectorPathsForFollowingIndices with
-                                0u
-                                , 0u
-                                , 0u ->
-                                    raise (InvariantViolationException "Redundant internal node with no successful search paths leading through it.")
-                              | _
-                                , 0u
-                                , 0u ->
-                                    raise (InvariantViolationException "Redundant internal node with all successful search paths leading via subtree for lesser levels.")
-                              | 0u
-                                , _
-                                , 0u ->
-                                    raise (InvariantViolationException "Redundant internal node with all successful search paths leading via subtree for greater levels.")
-                              | _
-                                , _
-                                , 0u ->
-                                    raise (InvariantViolationException "Redundant internal node with its own 'ghost' level that participates in no successful search paths.")
-//                              | 0u
-//                                , _
-//                                , _ ->
-//                                    if numberOfSuccessfulPathsFromSubtreeWithGreaterLevelsForSameTestVariableIndex > 1u
-//                                    then
-//                                        Diagnostics.Debug.Print ("Lone greater subtree with: {0} successful paths through it.", numberOfSuccessfulPathsFromSubtreeWithGreaterLevelsForSameTestVariableIndex)
-//                                    numberOfSuccessfulPathsFromSubtreeWithGreaterLevelsForSameTestVariableIndex
-//                                    + numberOfSuccessfulPathsFromSubtreeForFollowingIndices
-//                              | _
-//                                , 0u
-//                                , _ ->
-//                                    if numberOfSuccessfulPathsFromSubtreeWithLesserLevelsForSameTestVariableIndex > 1u
-//                                    then
-//                                        Diagnostics.Debug.Print ("Lone lesser subtree with: {0} successful paths through it.", numberOfSuccessfulPathsFromSubtreeWithLesserLevelsForSameTestVariableIndex)
-//                                    numberOfSuccessfulPathsFromSubtreeWithLesserLevelsForSameTestVariableIndex
-//                                    + numberOfSuccessfulPathsFromSubtreeForFollowingIndices
-                              | _ ->
-                                    numberOfSuccessfulPathsFromSubtreeWithLesserLevelsForSameTestVariableIndex
-                                    + numberOfSuccessfulPathsFromSubtreeWithGreaterLevelsForSameTestVariableIndex
-                                    + numberOfSuccessfulPathsFromTestVectorPathsForFollowingIndices
-                match ternarySearchTree with
-                    SuccessfulSearchTerminationNode ->
-                        if maximumNumberOfTestVariables < testVariableIndex  // NOTE: a subtlety - remember that 'testVariableIndex' can reach 'maximumNumberOfTestVariablesOverall'
-                                                                             // for a full (and possibly removed) test vector, because successful searches go through at least one
-                                                                             // node corresponding to each test variable index, *then* land on a node indicating whether the search
-                                                                             // was successful or not: so the zero-relative index gets incremented one more time.
-                        then
-                            raise (InternalAssertionViolationException "The test vector refers to test variable indices that are greater than the permitted maximum.")
-
-                        1u
-                  | BinaryTreeOfLevelsForTestVariable binaryTreeOfLevelsForTestVariable ->
-                        checkInvariantOfBinaryTreeOfLevelsForTestVariable binaryTreeOfLevelsForTestVariable
-                                                                          NegativeInfinity
-                                                                          PositiveInfinity
-                  | WildcardNode
-                    {
-                        SubtreeWithAllLevelsForSameTestVariableIndex = subtreeWithAllLevelsForSameTestVariableIndex
-                        TestVectorPathsForFollowingIndices = testVectorPathsForFollowingIndices
-                    } ->
-                        let numberOfSuccessfulPathsFromSubtreeWithAllLevelsForSameTestVariableIndex =
-                            checkInvariantOfBinaryTreeOfLevelsForTestVariable subtreeWithAllLevelsForSameTestVariableIndex
-                                                                              NegativeInfinity
-                                                                              PositiveInfinity
-                        let numberOfSuccessfulPathsFromTestVectorPathsForFollowingIndices =
-                            checkInvariantOfTestVectorPaths testVectorPathsForFollowingIndices
-                                                            (testVariableIndex + 1u)
-                        match numberOfSuccessfulPathsFromSubtreeWithAllLevelsForSameTestVariableIndex
-                              , numberOfSuccessfulPathsFromTestVectorPathsForFollowingIndices with
-                            0u
-                            , 0u ->
-                                raise (LogicErrorException "Redundant wildcard node with no successful search paths leading through it.")
-                          | _
-                            , 0u ->
-                                raise (LogicErrorException "Redundant wildcard node that has no successful paths using its wildcard match leading through it.")
-                          | _
-                            , _ ->
-                                numberOfSuccessfulPathsFromSubtreeWithAllLevelsForSameTestVariableIndex
-                                + numberOfSuccessfulPathsFromTestVectorPathsForFollowingIndices
-
-            if 0u = checkInvariantOfTestVectorPaths testVectorPaths
-                                                    0u
-            then
-                raise (LogicErrorException "No successful search paths but tree should be non-empty.")
-
-        member this.MaximumNumberOfTestVariables =
-            maximumNumberOfTestVariables
-
-        member this.EnumerationOfMergedTestVectors revealFullTestVectorsAgain =
-            createPartialTestVectorSequence revealFullTestVectorsAgain
-
-        static member Initial maximumNumberOfTestVariablesOverall =
-            MergedPartialTestVectorRepresentations<'Level> ({
-                                                                SharedPathPrefix = Nil
-                                                                BranchingRoot = SuccessfulSearchTerminationNode
-                                                            },
-                                                            maximumNumberOfTestVariablesOverall)
-
-<<<<<<< HEAD
-        member this.MergeOrAdd partialTestVectorRepresentationInExternalForm =
-            if Map.isEmpty partialTestVectorRepresentationInExternalForm
-=======
-        member this.MergeOrAdd (partialTestVectorRepresentationInExternalForm: IDictionary<_, _>) =
-            if 0 = partialTestVectorRepresentationInExternalForm.Count
->>>>>>> beaf923e
-            then
-                this
-                , None
-            else
-                let partialTestVectorRepresentation
-                    , partialTestVectorRepresentationIsActuallyAlreadyFull =
-                    fillOutPartialTestVectorWithIndeterminates partialTestVectorRepresentationInExternalForm
-                let detectAndConvertFullTestVector partialTestVectorRepresentation =
-                    let lengthOfPartialTestVectorRepresentation =
-                        List.length partialTestVectorRepresentation
-                        |> uint32
-
-                    if lengthOfPartialTestVectorRepresentation > maximumNumberOfTestVariables
-                    then
-                        raise (InternalAssertionViolationException "The merged removed partial test vector has more entries than the permitted maximum number of test variables.")
-
-                    if lengthOfPartialTestVectorRepresentation
-                        |> uint32 < maximumNumberOfTestVariables
-                        || partialTestVectorRepresentation
-                            |> List.exists Option.isNone
-                    then
-                        None
-                    else
-                        let testVariableIndicesForFullTestVector =
-                            List.init (int32 maximumNumberOfTestVariables)
-                                      uint32
-
-                        let testVariableLevelsForFullTestVector =
-                            partialTestVectorRepresentation
-                            |> List.map Option.get
-
-                        List.zip testVariableIndicesForFullTestVector
-                                 testVariableLevelsForFullTestVector
-                        |> Map.ofList
-<<<<<<< HEAD
-=======
-                        :> IDictionary<_, _>
->>>>>>> beaf923e
-                        |> Some
-                let modifiedTestVectorPaths
-                    , fullTestVectorBeingOfferedNowForEarlyAccess =
-                    ContinuationMonad<_, _>.CallCC ((fun () ->
-                                                        continuationWorkflow
-                                                            {
-                                                                return testVectorPaths
-                                                                       , None
-                                                            }),
-                                                    (fun existingFullTestVectorBlockedRemovalContinuation ->
-                                                        continuationWorkflow
-                                                            {
-                                                                let! testVectorPathsWithoutMergeCandidate
-                                                                     , mergedPartialTestVectorRepresentation =
-                                                                    remove testVectorPaths
-                                                                           partialTestVectorRepresentation
-                                                                           existingFullTestVectorBlockedRemovalContinuation
-
-                                                                do! continuationWorkflow
-                                                                        {
-                                                                            let lengthOfPartialTestVectorRepresentation =
-                                                                                partialTestVectorRepresentation
-                                                                                |> List.length
-                                                                            let lengthOfMergedPartialTestVectorRepresentation =
-                                                                                mergedPartialTestVectorRepresentation
-                                                                                |> List.length
-                                                                            if lengthOfMergedPartialTestVectorRepresentation < lengthOfPartialTestVectorRepresentation
-                                                                            then
-                                                                                raise (InternalAssertionViolationException "The merged removed partial test vector should be as least as long as the original.")
-                                                                            let truncatedMergedPartialTestVectorRepresentation
-                                                                                , _ =
-                                                                                mergedPartialTestVectorRepresentation.BreakOff (uint32 lengthOfPartialTestVectorRepresentation)
-                                                                            List.zip partialTestVectorRepresentation
-                                                                                     truncatedMergedPartialTestVectorRepresentation
-                                                                            |> List.iter (fun (original
-                                                                                               , merged) ->
-                                                                                            let consistent =
-                                                                                                match original
-                                                                                                      , merged with
-                                                                                                    Some fromOriginal
-                                                                                                    , Some fromMerged ->
-                                                                                                        fromOriginal = fromMerged
-                                                                                                  | Some _
-                                                                                                    , None ->
-                                                                                                        false
-                                                                                                  | _ ->
-                                                                                                        true
-                                                                                            if not consistent
-                                                                                            then
-                                                                                                raise (InternalAssertionViolationException "The merged removed partial test vector has a value that is inconsistent with the original."))
-                                                                            let! _ =
-                                                                                remove testVectorPathsWithoutMergeCandidate
-                                                                                       mergedPartialTestVectorRepresentation
-                                                                                       (fun _ -> raise (InternalAssertionViolationException "This should not be called."))
-                                                                            do raise (InternalAssertionViolationException "The merged removed partial test vector still matches with something left behind!")
-                                                                        }
-                                                                    + continuationWorkflow
-                                                                        {
-                                                                            return ()
-                                                                        }
-
-                                                                return add testVectorPathsWithoutMergeCandidate
-                                                                           mergedPartialTestVectorRepresentation
-                                                                       , detectAndConvertFullTestVector mergedPartialTestVectorRepresentation
-                                                            }))
-                    + continuationWorkflow
-                        {
-                            let modifiedTestVectorPaths =
-                                add testVectorPaths
-                                    partialTestVectorRepresentation
-
-                            if not partialTestVectorRepresentationIsActuallyAlreadyFull
-                            then
-                                let! _
-                                     , shouldBeIdenticalToWhatWasAdded =
-                                        remove modifiedTestVectorPaths
-                                               partialTestVectorRepresentation
-                                               (fun _ -> raise (InternalAssertionViolationException "This should not be called."))
-
-                                if shouldBeIdenticalToWhatWasAdded <> partialTestVectorRepresentation
-                                then
-                                    raise (InternalAssertionViolationException "Adding an unmergeable partial test vector has caused it to change state from the original.")
-
-                            return modifiedTestVectorPaths
-                                   , if partialTestVectorRepresentationIsActuallyAlreadyFull
-                                     then
-                                        Some partialTestVectorRepresentationInExternalForm
-                                     else
-                                        None
-                        }
-                    |> ContinuationMonad<_, _>.Execute
-                if 7 = (hash this) % 100
-                then
-                    // Invariant check...
-                    checkInvariant modifiedTestVectorPaths
-                    // ... end of invariant check.
-
-                MergedPartialTestVectorRepresentations (modifiedTestVectorPaths,
-                                                        maximumNumberOfTestVariables)
+﻿#nowarn "40"
+
+namespace NTestCaseBuilder
+
+    open System.Collections
+    open System.Collections.Generic
+    open System
+    open SageSerpent.Infrastructure
+    open SageSerpent.Infrastructure.OptionWorkflow
+    open SageSerpent.Infrastructure.OptionExtensions
+    open SageSerpent.Infrastructure.RandomExtensions
+    open SageSerpent.Infrastructure.ListExtensions
+    open SageSerpent.Infrastructure.ContinuationWorkflow
+    open SageSerpent.Infrastructure.ChunkedListExtensions
+    open Microsoft.FSharp.Collections
+
+    module MergedPartialTestVectorRepresentationsDetail =
+        type InternalNode<'Level when 'Level: comparison> =
+            {
+                LevelForTestVariableIndex: 'Level
+                SubtreeWithLesserLevelsForSameTestVariableIndex: BinaryTreeOfLevelsForTestVariable<'Level>
+                SubtreeWithGreaterLevelsForSameTestVariableIndex: BinaryTreeOfLevelsForTestVariable<'Level>
+                TestVectorPathsForFollowingIndices: TestVectorPaths<'Level>
+            }
+        and BinaryTreeOfLevelsForTestVariable<'Level when 'Level: comparison> =
+            UnsuccessfulSearchTerminationNode
+          | InternalNode of InternalNode<'Level>
+        and WildcardNode<'Level when 'Level: comparison> =
+            {
+                SubtreeWithAllLevelsForSameTestVariableIndex: BinaryTreeOfLevelsForTestVariable<'Level>
+                TestVectorPathsForFollowingIndices: TestVectorPaths<'Level>
+            }
+        and TestVectorPaths<'Level when 'Level: comparison> =
+            {
+                SharedPathPrefix: ChunkedList<Option<'Level>>
+                BranchingRoot: TernarySearchTree<'Level>
+            }
+        and TernarySearchTree<'Level when 'Level: comparison> =
+            SuccessfulSearchTerminationNode
+          | WildcardNode of WildcardNode<'Level>
+          | BinaryTreeOfLevelsForTestVariable of BinaryTreeOfLevelsForTestVariable<'Level>
+
+        let inline (|EmptyTernarySearchTree|_|) ternarySearchTree =
+            match ternarySearchTree with
+                BinaryTreeOfLevelsForTestVariable UnsuccessfulSearchTerminationNode ->
+                    Some ()
+              | _ ->
+                    None
+
+        let EmptyTernarySearchTree =
+            BinaryTreeOfLevelsForTestVariable UnsuccessfulSearchTerminationNode
+
+        let inline (|NoTestVectorPaths|_|) testVectorPaths =
+            match testVectorPaths with
+                {
+                    SharedPathPrefix = Nil
+                    BranchingRoot = EmptyTernarySearchTree
+                } ->
+                    Some ()
+              | _ ->
+                    None
+
+        let NoTestVectorPaths =
+            {
+                SharedPathPrefix = Nil
+                BranchingRoot = EmptyTernarySearchTree
+            }
+
+        let inline (|BranchingWithSingleLevelForLeadingTestVariable|_|) ternarySearchTree =
+            match ternarySearchTree with
+                BinaryTreeOfLevelsForTestVariable
+                (InternalNode
+                {
+                    LevelForTestVariableIndex = levelForTestVariableIndex
+                    SubtreeWithLesserLevelsForSameTestVariableIndex = UnsuccessfulSearchTerminationNode
+                    SubtreeWithGreaterLevelsForSameTestVariableIndex = UnsuccessfulSearchTerminationNode
+                    TestVectorPathsForFollowingIndices = testVectorPathsForFollowingIndices
+                }) ->
+                    {
+                        testVectorPathsForFollowingIndices with
+                            SharedPathPrefix =
+                                Cons (Some levelForTestVariableIndex
+                                      , testVectorPathsForFollowingIndices.SharedPathPrefix)
+                    }
+                    |> Some
+              | _ ->
+                    None
+
+        let inline (|BranchingWithJustWildcardForLeadingTestVariable|_|) ternarySearchTree =
+            match ternarySearchTree with
+                WildcardNode
+                {
+                    SubtreeWithAllLevelsForSameTestVariableIndex = UnsuccessfulSearchTerminationNode
+                    TestVectorPathsForFollowingIndices = testVectorPathsForFollowingIndices
+                } ->
+                    {
+                        testVectorPathsForFollowingIndices with
+                            SharedPathPrefix =
+                                Cons (None
+                                      , testVectorPathsForFollowingIndices.SharedPathPrefix)
+                    }
+                    |> Some
+              | _ ->
+                    None
+
+        let inline mirrorInternalNode mirroring
+                                      internalNodeRepresentation =
+            if mirroring
+            then
+                match internalNodeRepresentation with
+                    {
+                        SubtreeWithLesserLevelsForSameTestVariableIndex = rootSubtreeWithLesserLevelsForSameTestVariableIndex
+                        SubtreeWithGreaterLevelsForSameTestVariableIndex = rootSubtreeWithGreaterLevelsForSameTestVariableIndex
+                    } ->
+                        {
+                            internalNodeRepresentation with
+                                SubtreeWithLesserLevelsForSameTestVariableIndex = rootSubtreeWithGreaterLevelsForSameTestVariableIndex
+                                SubtreeWithGreaterLevelsForSameTestVariableIndex = rootSubtreeWithLesserLevelsForSameTestVariableIndex
+                        }
+            else
+                internalNodeRepresentation
+
+        let inline (|MirroredInternalNode|_|) mirroring
+                                              internalNode =
+            match internalNode with
+                InternalNode internalNodeRepresentation ->
+                    internalNodeRepresentation
+                    |> mirrorInternalNode mirroring
+                    |> Some
+              | _ ->
+                    None
+
+        let inline MirroredInternalNode mirroring
+                                        internalNodeRepresentation =
+            mirrorInternalNode mirroring
+                               internalNodeRepresentation
+            |> InternalNode
+
+        type InternalNode<'Level when 'Level: comparison> with
+            member this.NumberOfLevelsForLeadingTestVariable =
+                match !this.CacheOfNumberOfLevelsForLeadingTestVariable with
+                    None ->
+                        let numberOfLevelsForLeadingTestVariable =
+                            match this with
+                                {
+                                    SubtreeWithLesserLevelsForSameTestVariableIndex = subtreeWithLesserLevelsForSameTestVariableIndex
+                                    SubtreeWithGreaterLevelsForSameTestVariableIndex = subtreeWithGreaterLevelsForSameTestVariableIndex
+                                    TestVectorPathsForFollowingIndices
+                                        = NoTestVectorPaths
+                                } ->
+                                    subtreeWithLesserLevelsForSameTestVariableIndex.NumberOfLevelsForLeadingTestVariable
+                                    + subtreeWithGreaterLevelsForSameTestVariableIndex.NumberOfLevelsForLeadingTestVariable
+                              | {
+                                    SubtreeWithLesserLevelsForSameTestVariableIndex = subtreeWithLesserLevelsForSameTestVariableIndex
+                                    SubtreeWithGreaterLevelsForSameTestVariableIndex = subtreeWithGreaterLevelsForSameTestVariableIndex
+                                } ->
+                                    1u
+                                    + subtreeWithLesserLevelsForSameTestVariableIndex.NumberOfLevelsForLeadingTestVariable
+                                    + subtreeWithGreaterLevelsForSameTestVariableIndex.NumberOfLevelsForLeadingTestVariable
+                        this.CacheOfNumberOfLevelsForLeadingTestVariable :=
+                            Some numberOfLevelsForLeadingTestVariable
+                        numberOfLevelsForLeadingTestVariable
+                  | Some numberOfLevelsForLeadingTestVariable ->
+                        numberOfLevelsForLeadingTestVariable
+
+            // TODO: this is horrible - is this really giving any appreciable performance benefit?
+            member private this.CacheOfNumberOfLevelsForLeadingTestVariable =
+                ref None
+
+        and BinaryTreeOfLevelsForTestVariable<'Level when 'Level: comparison> with
+            member this.NumberOfLevelsForLeadingTestVariable =
+                match this with
+                    InternalNode internalNode ->
+                        internalNode.NumberOfLevelsForLeadingTestVariable
+                  | UnsuccessfulSearchTerminationNode ->
+                        0u
+
+        type TreeSearchContextParameters =
+            {
+                TestVariableIndex: UInt32
+                HasSuffixContextOfPossibleFullTestVector: Boolean
+            }
+
+            static member StartOfSearch =
+                {
+                    TestVariableIndex = 0u
+                    HasSuffixContextOfPossibleFullTestVector = true
+                }
+
+            member this.IsSpecialCaseDenotingInitialState =   // The tests define this special state as not possessing any test vectors, not even the trivial empty one.
+                0u = this.TestVariableIndex
+
+            member this.IsFullTestVector maximumNumberOfTestVariables =
+                this.HasSuffixContextOfPossibleFullTestVector
+                && maximumNumberOfTestVariables = this.TestVariableIndex
+
+            member this.PropagateFromDefinedLevelToNextTestVariable =
+                {
+                    this with
+                        TestVariableIndex = this.TestVariableIndex + 1u
+                }
+
+            member this.PropagateFromWildcardLevelToNextTestVariable =
+                {
+                    this with
+                        TestVariableIndex = this.TestVariableIndex + 1u
+                        HasSuffixContextOfPossibleFullTestVector = false
+                }
+
+        type SharedPathPrefixMatchResult<'Level> =
+            AgreesWithPrefixOfPartialTestVector of List<Option<'Level>> * List<Option<'Level>>  // The prefix of partial test vector representation that agrees
+                                                                                                // and the remainder of the partial test vector representation.
+          | ShortenedPrefixAgreesWithEntirePartialTestVector of Int32 * List<Option<'Level>>    // Length of partial test vector representation and
+                                                                                                // the partial test vector representation itself.
+          | CompleteMismatch of Int32 * List<Option<'Level>> * List<Option<'Level>> // Index of mismatch in the shared path prefix,
+                                                                                    // the prefix of partial test vector representation that agrees
+                                                                                    // and the remainder of the partial test vector representation
+                                                                                    // including the mismatching level at the head.
+
+        let splayInternalNodeWithMatchingOrNeighbouringLevel internalNodeRepresentation
+                                                             comparisonWrtImplicitLevel =
+            let mirroredComparisonWrtImplicitLevel =
+                comparisonWrtImplicitLevel
+                >> (~-)
+            let rec accumulateFlankingSubtrees ({
+                                                    LevelForTestVariableIndex = rootLevelForTestVariableIndex
+                                                    SubtreeWithLesserLevelsForSameTestVariableIndex = rootSubtreeWithLesserLevelsForSameTestVariableIndex
+                                                    SubtreeWithGreaterLevelsForSameTestVariableIndex = rootSubtreeWithGreaterLevelsForSameTestVariableIndex
+                                                } as internalNodeRepresentationForRoot)
+                                               addNodeWithGreatestLevelToFlankingSubtreeWithLesserLevels
+                                               addNodeWithLeastLevelToFlankingSubtreeWithGreaterLevels
+                                               interchangeRolesOfFlankingSubtreesOnBehalfOfCaller =
+                let addNodeWithGreatestLevelToFlankingSubtreeWithLesserLevels
+                    , addNodeWithLeastLevelToFlankingSubtreeWithGreaterLevels =
+                    if interchangeRolesOfFlankingSubtreesOnBehalfOfCaller
+                    then
+                        addNodeWithLeastLevelToFlankingSubtreeWithGreaterLevels
+                        , addNodeWithGreatestLevelToFlankingSubtreeWithLesserLevels
+                    else
+                        addNodeWithGreatestLevelToFlankingSubtreeWithLesserLevels
+                        , addNodeWithLeastLevelToFlankingSubtreeWithGreaterLevels
+                let inline splayAtRootNode () =
+                    {
+                        internalNodeRepresentationForRoot with
+                            SubtreeWithLesserLevelsForSameTestVariableIndex = UnsuccessfulSearchTerminationNode
+                            SubtreeWithGreaterLevelsForSameTestVariableIndex = UnsuccessfulSearchTerminationNode
+                    }
+                    , addNodeWithGreatestLevelToFlankingSubtreeWithLesserLevels rootSubtreeWithLesserLevelsForSameTestVariableIndex
+                    , addNodeWithLeastLevelToFlankingSubtreeWithGreaterLevels rootSubtreeWithGreaterLevelsForSameTestVariableIndex
+                match comparisonWrtImplicitLevel rootLevelForTestVariableIndex with
+                    0 ->
+                        // Degenerate root node only case (level has been found)...
+                        splayAtRootNode ()
+                  | rootResult ->
+                        // NOTE: comments for this section refer to the 'unmirrored' case. So in the mirrored case,
+                        // 'zig-zag' becomes 'zag-zig', 'least upper bound' becomes 'greatest lower bound', etc.
+                        let localMirroring
+                            , comparisonWrtImplicitLevel
+                            , internalNodeRepresentationForRoot
+                            , rootSubtreeWithLesserLevelsForSameTestVariableIndex
+                            , rootSubtreeWithGreaterLevelsForSameTestVariableIndex
+                            , addNodeWithGreatestLevelToFlankingSubtreeWithLesserLevels
+                            , addNodeWithLeastLevelToFlankingSubtreeWithGreaterLevels =
+                            if rootResult > 0
+                            then
+                                true
+                                , mirroredComparisonWrtImplicitLevel
+                                , mirrorInternalNode true
+                                                     internalNodeRepresentationForRoot
+                                , rootSubtreeWithGreaterLevelsForSameTestVariableIndex
+                                , rootSubtreeWithLesserLevelsForSameTestVariableIndex
+                                , addNodeWithLeastLevelToFlankingSubtreeWithGreaterLevels
+                                , addNodeWithGreatestLevelToFlankingSubtreeWithLesserLevels
+                            else
+                                false
+                                , comparisonWrtImplicitLevel
+                                , internalNodeRepresentationForRoot
+                                , rootSubtreeWithLesserLevelsForSameTestVariableIndex
+                                , rootSubtreeWithGreaterLevelsForSameTestVariableIndex
+                                , addNodeWithGreatestLevelToFlankingSubtreeWithLesserLevels
+                                , addNodeWithLeastLevelToFlankingSubtreeWithGreaterLevels
+                        match rootSubtreeWithLesserLevelsForSameTestVariableIndex with
+                            MirroredInternalNode localMirroring
+                            ({
+                                LevelForTestVariableIndex = zigLevelForTestVariableIndex
+                                SubtreeWithLesserLevelsForSameTestVariableIndex = zigSubtreeWithLesserLevelsForSameTestVariableIndex
+                                SubtreeWithGreaterLevelsForSameTestVariableIndex = zigSubtreeWithGreaterLevelsForSameTestVariableIndex
+                            } as internalNodeRepresentationForZig) ->
+                                match comparisonWrtImplicitLevel zigLevelForTestVariableIndex
+                                      , zigSubtreeWithLesserLevelsForSameTestVariableIndex
+                                      , zigSubtreeWithGreaterLevelsForSameTestVariableIndex with
+                                    zigResult
+                                    , InternalNode internalNodeRepresentationforZigZig
+                                    , _ when zigResult < 0 ->
+                                        // Zig-zig case...
+                                        let addNodeWithLeastLevelToFlankingSubtreeWithGreaterLevels =
+                                            (fun nodeWithLeastLevelToBeAddedToFlankingSubtreeWithGreaterLevels ->
+                                                addNodeWithLeastLevelToFlankingSubtreeWithGreaterLevels
+                                                    ({
+                                                        internalNodeRepresentationForZig with
+                                                            SubtreeWithLesserLevelsForSameTestVariableIndex = nodeWithLeastLevelToBeAddedToFlankingSubtreeWithGreaterLevels
+                                                            SubtreeWithGreaterLevelsForSameTestVariableIndex =
+                                                                {
+                                                                    internalNodeRepresentationForRoot with
+                                                                        SubtreeWithLesserLevelsForSameTestVariableIndex = zigSubtreeWithGreaterLevelsForSameTestVariableIndex
+                                                                }
+                                                                |> MirroredInternalNode localMirroring
+
+                                                    }
+                                                    |> MirroredInternalNode localMirroring))
+                                        accumulateFlankingSubtrees
+                                            internalNodeRepresentationforZigZig
+                                            addNodeWithGreatestLevelToFlankingSubtreeWithLesserLevels
+                                            addNodeWithLeastLevelToFlankingSubtreeWithGreaterLevels
+                                            localMirroring
+                                  | zigResult
+                                    , _
+                                    , InternalNode internalNodeRepresentationforZigZag when zigResult > 0 ->
+                                        // Zig-zag case...
+                                        let addNodeWithLeastLevelToFlankingSubtreeWithGreaterLevels =
+                                            (fun nodeWithLeastLevelToBeAddedToFlankingSubtreeWithGreaterLevels ->
+                                                addNodeWithLeastLevelToFlankingSubtreeWithGreaterLevels
+                                                    ({
+                                                        internalNodeRepresentationForRoot with
+                                                            SubtreeWithLesserLevelsForSameTestVariableIndex = nodeWithLeastLevelToBeAddedToFlankingSubtreeWithGreaterLevels
+                                                    }
+                                                    |> MirroredInternalNode localMirroring))
+                                        let addNodeWithGreatestLevelToFlankingSubtreeWithLesserLevels =
+                                            (fun nodeWithGreatestLevelToBeAddedToFlankingSubtreeWithLesserLevels ->
+                                                addNodeWithGreatestLevelToFlankingSubtreeWithLesserLevels
+                                                    ({
+                                                        internalNodeRepresentationForZig with
+                                                            SubtreeWithGreaterLevelsForSameTestVariableIndex = nodeWithGreatestLevelToBeAddedToFlankingSubtreeWithLesserLevels
+                                                    }
+                                                    |> MirroredInternalNode localMirroring))
+                                        accumulateFlankingSubtrees
+                                            internalNodeRepresentationforZigZag
+                                            addNodeWithGreatestLevelToFlankingSubtreeWithLesserLevels
+                                            addNodeWithLeastLevelToFlankingSubtreeWithGreaterLevels
+                                            localMirroring
+                                  | _ ->
+                                        // Zig-only case (either the level has been found, or found least upper bound instead)...
+                                        let internalNodeRepresentationForSplayedZig =
+                                            {
+                                                internalNodeRepresentationForZig with
+                                                    SubtreeWithLesserLevelsForSameTestVariableIndex = UnsuccessfulSearchTerminationNode
+                                                    SubtreeWithGreaterLevelsForSameTestVariableIndex = UnsuccessfulSearchTerminationNode
+                                            }
+                                        let flankingSubtreeWithLesserLevels
+                                            = addNodeWithGreatestLevelToFlankingSubtreeWithLesserLevels
+                                                zigSubtreeWithLesserLevelsForSameTestVariableIndex
+                                        let flankingSubtreeWithGreaterLevels
+                                            = addNodeWithLeastLevelToFlankingSubtreeWithGreaterLevels
+                                                ({
+                                                    internalNodeRepresentationForRoot with
+                                                        SubtreeWithLesserLevelsForSameTestVariableIndex = zigSubtreeWithGreaterLevelsForSameTestVariableIndex
+                                                 }
+                                                |> MirroredInternalNode localMirroring)
+                                        if localMirroring
+                                        then
+                                            internalNodeRepresentationForSplayedZig
+                                            , flankingSubtreeWithGreaterLevels
+                                            , flankingSubtreeWithLesserLevels
+                                        else
+                                            internalNodeRepresentationForSplayedZig
+                                            , flankingSubtreeWithLesserLevels
+                                            , flankingSubtreeWithGreaterLevels
+                          | _ ->
+                                // Degenerate root node only case (level has not been found, found least upper bound instead)...
+                                splayAtRootNode ()
+            accumulateFlankingSubtrees internalNodeRepresentation
+                                       BargainBasement.Identity
+                                       BargainBasement.Identity
+                                       false
+        let mismatch lhs
+                     rhs
+                     equals =
+            let lhsLength =
+                ChunkedList.length lhs
+            let rec mismatch lhsIndex
+                             rhs
+                             rhsReversedPrefix =
+                if lhsLength = lhsIndex
+                then
+                    AgreesWithPrefixOfPartialTestVector (rhsReversedPrefix
+                                                         |> List.rev
+                                                         , rhs)
+                else
+                    match rhs with
+                        rhsHead :: rhsTail ->
+                            if equals lhs.[lhsIndex]
+                                      rhsHead
+                            then
+                                mismatch (lhsIndex + 1)
+                                         rhsTail
+                                         (rhsHead :: rhsReversedPrefix)
+                            else
+                                CompleteMismatch (lhsIndex
+                                                  , rhsReversedPrefix
+                                                    |> List.rev
+                                                  , rhs)
+                      | [] ->
+                            ShortenedPrefixAgreesWithEntirePartialTestVector (lhsIndex
+                                                                              , rhsReversedPrefix
+                                                                                |> List.rev)
+            mismatch 0
+                     rhs
+                     []
+
+        let merge agreeingPrefixOfPartialTestVectorRepresentation
+                  sharedPathPrefix =
+            ChunkedList.zip (agreeingPrefixOfPartialTestVectorRepresentation
+                             |> ChunkedList.ofList)
+                       sharedPathPrefix
+            |> ChunkedList.map (fun (fromPartialTestVectorRepresentation: Option<_>
+                                     , fromSharedPathPrefix) ->
+                               fromPartialTestVectorRepresentation.OrElse fromSharedPathPrefix)
+
+    open MergedPartialTestVectorRepresentationsDetail
+
+    type MergedPartialTestVectorRepresentations<'Level when 'Level: comparison>(testVectorPaths: TestVectorPaths<'Level>,
+                                                                                maximumNumberOfTestVariables: UInt32) =
+        let createPartialTestVectorSequence revealFullTestVectorsAgain =
+            let rec traverseTestVectorPaths {
+                                                SharedPathPrefix = sharedPathPrefix
+                                                BranchingRoot = branchingRoot
+                                            }
+                                            (treeSearchContextParameters: TreeSearchContextParameters)
+                                            partialTestVectorBeingBuilt =
+                let treeSearchContextParameters
+                    , partialTestVectorBeingBuilt =
+                    sharedPathPrefix
+                    |> ChunkedList.fold (fun ((treeSearchContextParameters: TreeSearchContextParameters)
+                                              , partialTestVectorBeingBuilt)
+                                            sharedPathPrefixStep ->
+                                                match sharedPathPrefixStep with
+                                                    Some levelForTestVariableIndex ->
+                                                        treeSearchContextParameters.PropagateFromDefinedLevelToNextTestVariable
+                                                        , ((treeSearchContextParameters.TestVariableIndex, levelForTestVariableIndex) :: partialTestVectorBeingBuilt)
+                                                  | None ->
+                                                        treeSearchContextParameters.PropagateFromWildcardLevelToNextTestVariable
+                                                        , partialTestVectorBeingBuilt)
+                                        (treeSearchContextParameters
+                                         , partialTestVectorBeingBuilt)
+                traverseTernarySearchTree branchingRoot
+                                          treeSearchContextParameters
+                                          partialTestVectorBeingBuilt
+            and traverseTernarySearchTree ternarySearchTree
+                                          (treeSearchContextParameters: TreeSearchContextParameters)
+                                          partialTestVectorBeingBuilt =
+                let rec traverseBinaryTreeOfLevelsForTestVariable binaryTreeOfLevelsForTestVariable =
+                    match binaryTreeOfLevelsForTestVariable with
+                        UnsuccessfulSearchTerminationNode ->
+                            if maximumNumberOfTestVariables <= treeSearchContextParameters.TestVariableIndex
+                            then
+                                raise (InternalAssertionViolationException "The test vector refers to test variable indices that are greater than the permitted maximum.")
+
+                            Seq.empty
+                      | (InternalNode
+                        {
+                            LevelForTestVariableIndex = levelForTestVariableIndex
+                            SubtreeWithLesserLevelsForSameTestVariableIndex = subtreeWithLesserLevelsForSameTestVariableIndex
+                            SubtreeWithGreaterLevelsForSameTestVariableIndex = subtreeWithGreaterLevelsForSameTestVariableIndex
+                            TestVectorPathsForFollowingIndices = testVectorPathsForFollowingIndices
+                        }) ->
+                            Seq.delay (fun() ->
+                                        seq
+                                            {
+                                                yield! traverseBinaryTreeOfLevelsForTestVariable subtreeWithLesserLevelsForSameTestVariableIndex
+                                                yield! traverseTestVectorPaths testVectorPathsForFollowingIndices
+                                                                               treeSearchContextParameters.PropagateFromDefinedLevelToNextTestVariable
+                                                                               ((treeSearchContextParameters.TestVariableIndex, levelForTestVariableIndex) :: partialTestVectorBeingBuilt)
+                                                yield! traverseBinaryTreeOfLevelsForTestVariable subtreeWithGreaterLevelsForSameTestVariableIndex
+                                            })
+                match ternarySearchTree with
+                    SuccessfulSearchTerminationNode ->
+                        if maximumNumberOfTestVariables < treeSearchContextParameters.TestVariableIndex
+                            // NOTE: a subtlety - remember that 'testVariableIndex' can reach 'maximumNumberOfTestVariablesOverall'
+                            // for a full (and possibly removed) test vector, because successful searches go through at least one
+                            // node corresponding to each test variable index, *then* land on a node indicating whether the search
+                            // was successful or not: so the zero-relative index gets incremented one more time.
+                        then
+                            raise (InternalAssertionViolationException "The test vector refers to test variable indices that are greater than the permitted maximum.")
+
+                        if not revealFullTestVectorsAgain
+                           && treeSearchContextParameters.IsFullTestVector maximumNumberOfTestVariables
+                           || treeSearchContextParameters.IsSpecialCaseDenotingInitialState
+                        then
+                            Seq.empty
+                        else
+                            if (List.isEmpty partialTestVectorBeingBuilt)
+                            then
+                                raise (InternalAssertionViolationException "Should not contain an empty partial vector: attempts to merge in empty partial vectors should have resulted in the original collection.")
+
+                            if uint32 partialTestVectorBeingBuilt.Length > maximumNumberOfTestVariables
+                            then
+                                raise (InternalAssertionViolationException "The test vector has more entries than the permitted maximum number of test variables.")
+
+                            // NOTE: as we are converting to a map, we can be cavalier about the
+                            // order in which associative pairs are added to the partial test vector.
+                            Seq.singleton (partialTestVectorBeingBuilt
+                                           |> Map.ofList
+                                           :> IDictionary<_, _>)
+                  | WildcardNode
+                    {
+                        SubtreeWithAllLevelsForSameTestVariableIndex = subtreeWithAllLevelsForSameTestVariableIndex
+                        TestVectorPathsForFollowingIndices = testVectorPathsForFollowingIndices
+                    } ->
+                        Seq.delay (fun () ->
+                                    seq
+                                        {
+                                            yield! traverseBinaryTreeOfLevelsForTestVariable subtreeWithAllLevelsForSameTestVariableIndex
+                                            yield! traverseTestVectorPaths testVectorPathsForFollowingIndices
+                                                                           treeSearchContextParameters.PropagateFromWildcardLevelToNextTestVariable
+                                                                           partialTestVectorBeingBuilt
+                                        })
+                  | BinaryTreeOfLevelsForTestVariable binaryTreeOfLevelsForTestVariable ->
+                        traverseBinaryTreeOfLevelsForTestVariable binaryTreeOfLevelsForTestVariable
+            traverseTestVectorPaths testVectorPaths
+                                    TreeSearchContextParameters.StartOfSearch
+                                    []
+
+        let fillOutPartialTestVectorWithIndeterminates (partialTestVectorRepresentation: IDictionary<_, _>) =
+            if uint32 partialTestVectorRepresentation.Count > maximumNumberOfTestVariables
+            then
+                raise (InternalAssertionViolationException "The partial test vector being either merged or added has more entries than the permitted maximum number of test variables.")
+
+            let testVariableIndicesHavingLevels =
+                partialTestVectorRepresentation.Keys
+                |> Set.ofSeq
+
+            let maximumTestVariableIndexHavingLevel =
+                Set.maxElement testVariableIndicesHavingLevels
+
+            if maximumTestVariableIndexHavingLevel >= maximumNumberOfTestVariables
+            then
+                raise (PreconditionViolationException "The partial test vector being either merged or added has a test variable index that is greater than the permitted maximum.")
+
+            let testVariableIndicesForFilledOutTestVector = // NOTE: only up to 'maximumTestVariableIndexHavingLevel' exclusive
+                                                            // - this is to avoid having a tail of indeterminate entries.
+                Seq.init (int32 maximumTestVariableIndexHavingLevel) uint32
+                |> Set.ofSeq
+
+            let testVariableIndicesForIndeterminates =
+                Set.difference testVariableIndicesForFilledOutTestVector testVariableIndicesHavingLevels
+
+            let isPrefixOfFullTestVector =
+                Set.isEmpty testVariableIndicesForIndeterminates
+
+            if isPrefixOfFullTestVector
+            then
+                let isFullTestVector =
+                    maximumNumberOfTestVariables = 1u + maximumTestVariableIndexHavingLevel
+                partialTestVectorRepresentation
+                |> List.ofDictionary
+                |> List.map (snd >> Some)
+                , isFullTestVector
+            else
+                let sortedAssociationListFromTestVariableIndicesToIndeterminateMarkers =
+                    testVariableIndicesForIndeterminates
+                    |> Set.toList
+                    |> List.map (fun testVariableIndex ->
+                                     testVariableIndex
+                                     , None)
+
+                let sortedAssociationListFromTestVariableIndicesToLevels =
+                    partialTestVectorRepresentation
+                    |> List.ofDictionary
+                    |> List.map (fun (testVariableIndex
+                                      , testVariableLevel) ->
+                                        testVariableIndex
+                                        , Some testVariableLevel)
+
+                let mergedAssociationList =
+                    BargainBasement.MergeDisjointSortedAssociationLists sortedAssociationListFromTestVariableIndicesToLevels
+                                                                        sortedAssociationListFromTestVariableIndicesToIndeterminateMarkers
+
+                mergedAssociationList
+                |> List.map snd
+                , false
+
+
+        let add testVectorPaths
+                newPartialTestVectorRepresentation =
+            let justOnePathFrom partialTestVectorRepresentation =
+                {
+                    SharedPathPrefix =
+                        partialTestVectorRepresentation
+                        |> ChunkedList.ofList
+                    BranchingRoot =
+                        SuccessfulSearchTerminationNode
+                }
+            let rec addToTestVectorPaths ({
+                                            SharedPathPrefix = sharedPathPrefix
+                                            BranchingRoot = branchingRoot
+                                         } as testVectorPaths)
+                                         newPartialTestVectorRepresentation =
+                    match mismatch sharedPathPrefix
+                                   newPartialTestVectorRepresentation
+                                   (=) with
+                        AgreesWithPrefixOfPartialTestVector (agreeingPrefixOfNewPartialTestVectorRepresentation
+                                                             , remainderOfNewPartialTestVectorRepresentation) ->
+                            match branchingRoot with
+                                EmptyTernarySearchTree ->
+                                    justOnePathFrom newPartialTestVectorRepresentation
+                              | _ ->
+                                    {
+                                        SharedPathPrefix =
+                                            sharedPathPrefix
+                                        BranchingRoot =
+                                            addToTernarySearchTree branchingRoot
+                                                                   remainderOfNewPartialTestVectorRepresentation
+                                    }
+                      | CompleteMismatch (indexOfMismatchOnSharedPathStep
+                                          , agreeingPrefixOfNewPartialTestVectorRepresentation
+                                          , mismatchingSuffixOfNewPartialTestVectorRepresentation) ->
+                            let testVectorPathsAfterMismatch =
+                                {
+                                    testVectorPaths with
+                                        SharedPathPrefix = sharedPathPrefix.[1 + indexOfMismatchOnSharedPathStep ..]
+                                }
+                            let sharedPathPrefixSplit =
+                                match sharedPathPrefix.[indexOfMismatchOnSharedPathStep] with
+                                    Some levelFromMismatchingSharedPathStep ->
+                                        {
+                                            LevelForTestVariableIndex = levelFromMismatchingSharedPathStep
+                                            SubtreeWithLesserLevelsForSameTestVariableIndex = UnsuccessfulSearchTerminationNode
+                                            SubtreeWithGreaterLevelsForSameTestVariableIndex = UnsuccessfulSearchTerminationNode
+                                            TestVectorPathsForFollowingIndices = testVectorPathsAfterMismatch
+                                        }
+                                        |> InternalNode
+                                        |> BinaryTreeOfLevelsForTestVariable
+                                  | None ->
+                                        {
+                                            SubtreeWithAllLevelsForSameTestVariableIndex = UnsuccessfulSearchTerminationNode
+                                            TestVectorPathsForFollowingIndices = testVectorPathsAfterMismatch
+                                        }
+                                        |> WildcardNode
+                            {
+                                SharedPathPrefix =
+                                    sharedPathPrefix.[.. indexOfMismatchOnSharedPathStep - 1]
+                                BranchingRoot =
+                                    addToTernarySearchTree sharedPathPrefixSplit
+                                                           mismatchingSuffixOfNewPartialTestVectorRepresentation
+                            }
+                      | ShortenedPrefixAgreesWithEntirePartialTestVector _ ->
+                            raise (InternalAssertionViolationException "Attempt to add a new partial test vector representation that is a prefix of a previous one.")
+            and addToTernarySearchTree ternarySearchTree
+                                       newPartialTestVectorRepresentation =
+                let rec addLevelToBinaryTreeOfLevelsForTestVariable binaryTreeOfLevelsForTestVariable
+                                                                    levelFromNewPartialTestVectorRepresentation
+                                                                    tailFromNewPartialTestVectorRepresentation =
+                    match binaryTreeOfLevelsForTestVariable with
+                        UnsuccessfulSearchTerminationNode ->
+                            {
+                                LevelForTestVariableIndex = levelFromNewPartialTestVectorRepresentation
+                                SubtreeWithLesserLevelsForSameTestVariableIndex = UnsuccessfulSearchTerminationNode
+                                SubtreeWithGreaterLevelsForSameTestVariableIndex = UnsuccessfulSearchTerminationNode
+                                TestVectorPathsForFollowingIndices =
+                                    justOnePathFrom tailFromNewPartialTestVectorRepresentation
+                            }
+                            |> InternalNode
+                      | (InternalNode internalNodeRepresentation) ->
+                            let comparisonWrtImplicitLevel =
+                                compare levelFromNewPartialTestVectorRepresentation
+                            let ({
+                                    LevelForTestVariableIndex = splayedLevelForTestVariableIndex
+                                    TestVectorPathsForFollowingIndices = splayedTestVectorPathsForFollowingIndices
+                                 } as splayedInternalNodeRepresentation)
+                                , flankingSubtreeWithLesserLevels
+                                , flankingSubtreeWithGreaterLevels =
+                                splayInternalNodeWithMatchingOrNeighbouringLevel internalNodeRepresentation
+                                                                                 comparisonWrtImplicitLevel
+                            match comparisonWrtImplicitLevel splayedLevelForTestVariableIndex with
+                                result when result < 0 ->
+                                    let flankingSubtreeWithGreaterLevels =
+                                        {
+                                            splayedInternalNodeRepresentation with
+                                                SubtreeWithGreaterLevelsForSameTestVariableIndex = flankingSubtreeWithGreaterLevels
+                                        }
+                                        |> InternalNode
+                                    {
+                                        LevelForTestVariableIndex = levelFromNewPartialTestVectorRepresentation
+                                        SubtreeWithLesserLevelsForSameTestVariableIndex = flankingSubtreeWithLesserLevels
+                                        SubtreeWithGreaterLevelsForSameTestVariableIndex = flankingSubtreeWithGreaterLevels
+                                        TestVectorPathsForFollowingIndices =
+                                            justOnePathFrom tailFromNewPartialTestVectorRepresentation
+                                    }
+                                    |> InternalNode
+                              | result when result > 0 ->
+                                    let flankingSubtreeWithLesserLevels =
+                                        {
+                                            splayedInternalNodeRepresentation with
+                                                SubtreeWithLesserLevelsForSameTestVariableIndex = flankingSubtreeWithLesserLevels
+                                        }
+                                        |> InternalNode
+                                    {
+                                        LevelForTestVariableIndex = levelFromNewPartialTestVectorRepresentation
+                                        SubtreeWithLesserLevelsForSameTestVariableIndex = flankingSubtreeWithLesserLevels
+                                        SubtreeWithGreaterLevelsForSameTestVariableIndex = flankingSubtreeWithGreaterLevels
+                                        TestVectorPathsForFollowingIndices =
+                                            justOnePathFrom tailFromNewPartialTestVectorRepresentation
+                                    }
+                                    |> InternalNode
+                              | _ ->
+                                    let modifiedTestVectorPathsForFollowingIndices =
+                                        addToTestVectorPaths splayedTestVectorPathsForFollowingIndices
+                                                             tailFromNewPartialTestVectorRepresentation
+                                    {
+                                        splayedInternalNodeRepresentation with
+                                            SubtreeWithLesserLevelsForSameTestVariableIndex = flankingSubtreeWithLesserLevels
+                                            SubtreeWithGreaterLevelsForSameTestVariableIndex = flankingSubtreeWithGreaterLevels
+                                            TestVectorPathsForFollowingIndices = modifiedTestVectorPathsForFollowingIndices
+                                    }
+                                    |> InternalNode
+                match ternarySearchTree
+                      , newPartialTestVectorRepresentation with
+                  | SuccessfulSearchTerminationNode
+                    , _ ->
+                        raise (InternalAssertionViolationException "Attempt to add a new partial test vector representation that has a previous one as a prefix or is the same as it.")
+                        // The above is really a precondition violation, but the precondition should have been enforced at a higher level within the implementation and not by the client.
+                  | WildcardNode
+                    ({
+                        SubtreeWithAllLevelsForSameTestVariableIndex = subtreeWithAllLevelsForSameTestVariableIndex
+                     } as wildcardNodeRepresentation)
+                    , Some levelFromNewPartialTestVectorRepresentation :: tailFromNewPartialTestVectorRepresentation ->
+                        let modifiedSubtreeWithAllLevelsForSameTestVariableIndex =
+                            addLevelToBinaryTreeOfLevelsForTestVariable subtreeWithAllLevelsForSameTestVariableIndex
+                                                                        levelFromNewPartialTestVectorRepresentation
+                                                                        tailFromNewPartialTestVectorRepresentation
+                        {
+                            wildcardNodeRepresentation with
+                                SubtreeWithAllLevelsForSameTestVariableIndex = modifiedSubtreeWithAllLevelsForSameTestVariableIndex
+                        }
+                        |> WildcardNode
+                  | WildcardNode
+                    ({
+                        TestVectorPathsForFollowingIndices = testVectorPathsForFollowingIndices
+                     } as wildcardNodeRepresentation)
+                    , None :: tailFromNewPartialTestVectorRepresentation ->
+                        let modifiedTestVectorPathsForFollowingIndices =
+                            addToTestVectorPaths testVectorPathsForFollowingIndices
+                                                 tailFromNewPartialTestVectorRepresentation
+                        {
+                            wildcardNodeRepresentation with
+                                TestVectorPathsForFollowingIndices = modifiedTestVectorPathsForFollowingIndices
+                        }
+                        |> WildcardNode
+                  | BinaryTreeOfLevelsForTestVariable binaryTreeOfLevelsForTestVariable
+                    , Some levelFromNewPartialTestVectorRepresentation :: tailFromNewPartialTestVectorRepresentation ->
+                        addLevelToBinaryTreeOfLevelsForTestVariable binaryTreeOfLevelsForTestVariable
+                                                                    levelFromNewPartialTestVectorRepresentation
+                                                                    tailFromNewPartialTestVectorRepresentation
+                        |> BinaryTreeOfLevelsForTestVariable
+                  | BinaryTreeOfLevelsForTestVariable binaryTreeOfLevelsForTestVariable
+                    , None :: tailFromNewPartialTestVectorRepresentation ->
+                        {
+                            SubtreeWithAllLevelsForSameTestVariableIndex = binaryTreeOfLevelsForTestVariable
+                            TestVectorPathsForFollowingIndices =
+                                justOnePathFrom tailFromNewPartialTestVectorRepresentation
+                        }
+                        |> WildcardNode
+                  | _
+                    , [] ->
+                        raise (InternalAssertionViolationException "Attempt to add a new partial test vector representation that is already mergeable with a previous one.")
+                        // The above is really a precondition violation, but the precondition should have been enforced at a higher level within the implementation and not by the client.
+            addToTestVectorPaths testVectorPaths
+                                 newPartialTestVectorRepresentation
+
+        let remove testVectorPaths
+                   queryPartialTestVectorRepresentation
+                   existingFullTestVectorBlockedRemovalContinuation =
+            let removeInternalNodeWithGreatestLevelInSubtree subtreeInternalNodeRepresentation =
+                let comparisonWrtPositiveInfinity _ =
+                    1
+                let {
+                        LevelForTestVariableIndex = splayedLevelForTestVariableIndex
+                        TestVectorPathsForFollowingIndices = splayedTestVectorPathsForFollowingIndices
+                    }
+                    , flankingSubtreeWithLesserLevels
+                    , _ =
+                    splayInternalNodeWithMatchingOrNeighbouringLevel subtreeInternalNodeRepresentation
+                                                                     comparisonWrtPositiveInfinity
+                splayedLevelForTestVariableIndex
+                , splayedTestVectorPathsForFollowingIndices
+                , flankingSubtreeWithLesserLevels
+            let removeInternalNodeWithLeastLevelInSubtree subtreeInternalNodeRepresentation =
+                let comparisonWrtNegativeInfinity _ =
+                    -1
+                let {
+                        LevelForTestVariableIndex = splayedLevelForTestVariableIndex
+                        TestVectorPathsForFollowingIndices = splayedTestVectorPathsForFollowingIndices
+                    }
+                    , _
+                    , flankingSubtreeWithGreaterLevels =
+                    splayInternalNodeWithMatchingOrNeighbouringLevel subtreeInternalNodeRepresentation
+                                                                     comparisonWrtNegativeInfinity
+                splayedLevelForTestVariableIndex
+                , splayedTestVectorPathsForFollowingIndices
+                , flankingSubtreeWithGreaterLevels
+            let buildResultSubtreeFromInternalNodeWithPruningOfDegenerateLinearSubtrees levelForTestVariableIndex
+                                                                                        subtreeWithLesserLevelsForSameTestVariableIndex
+                                                                                        subtreeWithGreaterLevelsForSameTestVariableIndex
+                                                                                        testVectorPathsForFollowingIndices =
+                match subtreeWithLesserLevelsForSameTestVariableIndex
+                      , subtreeWithGreaterLevelsForSameTestVariableIndex
+                      , testVectorPathsForFollowingIndices with
+                  | UnsuccessfulSearchTerminationNode
+                    , UnsuccessfulSearchTerminationNode
+                    , NoTestVectorPaths ->
+                        UnsuccessfulSearchTerminationNode
+                  | UnsuccessfulSearchTerminationNode
+                    , _
+                    , NoTestVectorPaths ->
+                        subtreeWithGreaterLevelsForSameTestVariableIndex
+                  | _
+                    , UnsuccessfulSearchTerminationNode
+                    , NoTestVectorPaths ->
+                        subtreeWithLesserLevelsForSameTestVariableIndex
+                  | InternalNode subtreeWithLesserLevelsForSameTestVariableIndexInternalNodeRepresentation
+                    , InternalNode subtreeWithGreaterLevelsForSameTestVariableIndexInternalNodeRepresentation
+                    , NoTestVectorPaths ->
+                        if subtreeWithLesserLevelsForSameTestVariableIndex.NumberOfLevelsForLeadingTestVariable
+                           > subtreeWithGreaterLevelsForSameTestVariableIndex.NumberOfLevelsForLeadingTestVariable
+                        then
+                            let levelForTestVariableIndexFromRemovedNode
+                                , testVectorPathsForFollowingIndicesFromRemovedNode
+                                , subtreeWithLesserLevelsForSameTestVariableIndexWithoutThatNode =
+                                    removeInternalNodeWithGreatestLevelInSubtree subtreeWithLesserLevelsForSameTestVariableIndexInternalNodeRepresentation
+                            ({
+                                LevelForTestVariableIndex =
+                                    levelForTestVariableIndexFromRemovedNode
+                                SubtreeWithLesserLevelsForSameTestVariableIndex =
+                                    subtreeWithLesserLevelsForSameTestVariableIndexWithoutThatNode
+                                SubtreeWithGreaterLevelsForSameTestVariableIndex =
+                                    subtreeWithGreaterLevelsForSameTestVariableIndex
+                                TestVectorPathsForFollowingIndices =
+                                    testVectorPathsForFollowingIndicesFromRemovedNode
+                            }
+                            |> InternalNode)
+                        else
+                            let levelForTestVariableIndexFromRemovedNode
+                                , testVectorPathsForFollowingIndicesFromRemovedNode
+                                , subtreeWithGreaterLevelsForSameTestVariableIndexWithoutThatNode =
+                                    removeInternalNodeWithLeastLevelInSubtree subtreeWithGreaterLevelsForSameTestVariableIndexInternalNodeRepresentation
+                            ({
+                                LevelForTestVariableIndex =
+                                    levelForTestVariableIndexFromRemovedNode
+                                SubtreeWithLesserLevelsForSameTestVariableIndex =
+                                    subtreeWithLesserLevelsForSameTestVariableIndex
+                                SubtreeWithGreaterLevelsForSameTestVariableIndex =
+                                    subtreeWithGreaterLevelsForSameTestVariableIndexWithoutThatNode
+                                TestVectorPathsForFollowingIndices =
+                                    testVectorPathsForFollowingIndicesFromRemovedNode
+                            }
+                            |> InternalNode)
+                  | _ ->
+                        ({
+                            LevelForTestVariableIndex =
+                                levelForTestVariableIndex
+                            SubtreeWithLesserLevelsForSameTestVariableIndex =
+                                subtreeWithLesserLevelsForSameTestVariableIndex
+                            SubtreeWithGreaterLevelsForSameTestVariableIndex =
+                                subtreeWithGreaterLevelsForSameTestVariableIndex
+                            TestVectorPathsForFollowingIndices =
+                                testVectorPathsForFollowingIndices
+                        }
+                        |> InternalNode)
+            let buildResultSubtreeFromWildcardNodeWithPruningOfDegenerateLinearSubtrees subtreeWithAllLevelsForSameTestVariableIndex
+                                                                                        testVectorPathsForFollowingIndices =
+                match subtreeWithAllLevelsForSameTestVariableIndex
+                      , testVectorPathsForFollowingIndices with
+                    UnsuccessfulSearchTerminationNode
+                    , NoTestVectorPaths ->
+                        EmptyTernarySearchTree
+                  | _
+                    , NoTestVectorPaths ->
+                        BinaryTreeOfLevelsForTestVariable subtreeWithAllLevelsForSameTestVariableIndex
+                  | _ ->
+                        {
+                            SubtreeWithAllLevelsForSameTestVariableIndex =
+                                subtreeWithAllLevelsForSameTestVariableIndex
+                            TestVectorPathsForFollowingIndices =
+                                testVectorPathsForFollowingIndices
+                        }
+                        |> WildcardNode
+            let rec removeFromTestVectorPaths {
+                                                SharedPathPrefix = sharedPathPrefix
+                                                BranchingRoot = branchingRoot
+                                              }
+                                              queryPartialTestVectorRepresentation
+                                              treeSearchContextParameters =
+                let treeSearchContextParametersAfter sharedPathPrefix =
+                    sharedPathPrefix
+                    |> ChunkedList.fold (fun (treeSearchContextParameters: TreeSearchContextParameters)
+                                             sharedPathPrefixStep ->
+                                            match sharedPathPrefixStep with
+                                                Some levelForTestVariableIndex ->
+                                                    treeSearchContextParameters.PropagateFromDefinedLevelToNextTestVariable
+                                              | None ->
+                                                    treeSearchContextParameters.PropagateFromWildcardLevelToNextTestVariable)
+                                        treeSearchContextParameters
+                let removeWhenSharedPathPrefixAgreesWithQuery agreeingPrefixOfQueryPartialTestVectorRepresentation
+                                                              remainderOfQueryPartialTestVectorRepresentation =
+                    continuationWorkflow
+                        {
+                            let! modifiedBranchingRoot
+                                 , removedPartialTestVectorFromBranchingRoot =
+                                removeFromTernarySearchTree branchingRoot
+                                                            remainderOfQueryPartialTestVectorRepresentation
+                                                            (treeSearchContextParametersAfter sharedPathPrefix)
+                            let mergedSharedPathPrefix =
+                                merge agreeingPrefixOfQueryPartialTestVectorRepresentation
+                                      sharedPathPrefix
+                                |> ChunkedList.toList
+                            let removedPartialTestVector =
+                                List.append mergedSharedPathPrefix
+                                            removedPartialTestVectorFromBranchingRoot
+                            match modifiedBranchingRoot with
+                                EmptyTernarySearchTree ->
+                                    return NoTestVectorPaths
+                                           , removedPartialTestVector
+                              | BranchingWithSingleLevelForLeadingTestVariable modifiedTestVectorPathsEquivalentToBranchingRoot ->
+                                    return {
+                                                modifiedTestVectorPathsEquivalentToBranchingRoot with
+                                                    SharedPathPrefix =
+                                                        ChunkedList.append sharedPathPrefix
+                                                                           modifiedTestVectorPathsEquivalentToBranchingRoot.SharedPathPrefix
+                                           }
+                                           , removedPartialTestVector
+                              | BranchingWithJustWildcardForLeadingTestVariable modifiedTestVectorPathsEquivalentToBranchingRoot ->
+                                    return {
+                                                modifiedTestVectorPathsEquivalentToBranchingRoot with
+                                                    SharedPathPrefix =
+                                                        ChunkedList.append sharedPathPrefix
+                                                                           modifiedTestVectorPathsEquivalentToBranchingRoot.SharedPathPrefix
+                                           }
+                                           , removedPartialTestVector
+                              | _ ->
+                                    return {
+                                                SharedPathPrefix = sharedPathPrefix
+                                                BranchingRoot = modifiedBranchingRoot
+                                           }
+                                           , removedPartialTestVector
+                        }
+                continuationWorkflow
+                    {
+                        match mismatch sharedPathPrefix
+                                       queryPartialTestVectorRepresentation
+                                       (fun lhs
+                                            rhs ->
+                                                match lhs
+                                                      , rhs with
+                                                    Some lhsLevel
+                                                    , Some rhsLevel ->
+                                                        lhsLevel = rhsLevel
+                                                  | _ ->
+                                                        true) with
+                            AgreesWithPrefixOfPartialTestVector (agreeingPrefixOfQueryPartialTestVectorRepresentation
+                                                                 , remainderOfQueryPartialTestVectorRepresentation) ->
+                                return! removeWhenSharedPathPrefixAgreesWithQuery agreeingPrefixOfQueryPartialTestVectorRepresentation
+                                                                                  remainderOfQueryPartialTestVectorRepresentation
+                          | ShortenedPrefixAgreesWithEntirePartialTestVector (lengthOfQueryPartialTestVectorRepresentation
+                                                                              , agreeingPrefixOfQueryPartialTestVectorRepresentation) ->
+                                let paddingForRemainderOfQueryPartialTestVectorRepresentation =
+                                    List.init (sharedPathPrefix.Length - lengthOfQueryPartialTestVectorRepresentation)
+                                              (fun _ ->
+                                                None)
+                                return! removeWhenSharedPathPrefixAgreesWithQuery (List.append agreeingPrefixOfQueryPartialTestVectorRepresentation
+                                                                                               paddingForRemainderOfQueryPartialTestVectorRepresentation)
+                                                                                  []
+                          | CompleteMismatch _ ->
+                                return! continuationWorkflow.Zero ()
+                    }
+            and removeFromTernarySearchTree ternarySearchTree
+                                            queryPartialTestVectorRepresentation
+                                            (treeSearchContextParameters: TreeSearchContextParameters) =
+                let buildResultFromInternalNodeModifyingSubtreeForFollowingTestVariableIndices tailFromQueryPartialTestVectorRepresentation
+                                                                                               levelForTestVariableIndex
+                                                                                               subtreeWithLesserLevelsForSameTestVariableIndex
+                                                                                               subtreeWithGreaterLevelsForSameTestVariableIndex
+                                                                                               testVectorPathsForFollowingIndices =
+                    continuationWorkflow
+                        {
+                            let! modifiedSubtreeForFollowingTestVariableIndices
+                                 , removedPartialTestVector =
+                                removeFromTestVectorPaths testVectorPathsForFollowingIndices
+                                                          tailFromQueryPartialTestVectorRepresentation
+                                                          treeSearchContextParameters.PropagateFromDefinedLevelToNextTestVariable
+                            let modifiedBinarySearchTree =
+                                buildResultSubtreeFromInternalNodeWithPruningOfDegenerateLinearSubtrees levelForTestVariableIndex
+                                                                                                        subtreeWithLesserLevelsForSameTestVariableIndex
+                                                                                                        subtreeWithGreaterLevelsForSameTestVariableIndex
+                                                                                                        modifiedSubtreeForFollowingTestVariableIndices
+                            return modifiedBinarySearchTree
+                                   , (Some levelForTestVariableIndex :: removedPartialTestVector)
+
+                        }
+                let buildResultFromWildcardNodeModifyingSubtreeForFollowingTestVariableIndices headFromQueryPartialTestVectorRepresentation
+                                                                                               tailFromQueryPartialTestVectorRepresentation
+                                                                                               subtreeWithAllLevelsForSameTestVariableIndex
+                                                                                               testVectorPathsForFollowingIndices =
+                    continuationWorkflow
+                        {
+                            let! modifiedSubtreeForFollowingTestVariableIndices
+                                 , removedPartialTestVector =
+                                removeFromTestVectorPaths testVectorPathsForFollowingIndices
+                                                          tailFromQueryPartialTestVectorRepresentation
+                                                          treeSearchContextParameters.PropagateFromWildcardLevelToNextTestVariable
+                            let modifiedTernarySearchTree =
+                                buildResultSubtreeFromWildcardNodeWithPruningOfDegenerateLinearSubtrees subtreeWithAllLevelsForSameTestVariableIndex
+                                                                                                        modifiedSubtreeForFollowingTestVariableIndices
+                            return modifiedTernarySearchTree
+                                   , headFromQueryPartialTestVectorRepresentation :: removedPartialTestVector
+                        }
+
+                let rec removeLevelFromBinaryTreeOfLevelsForTestVariable binaryTreeOfLevelsForTestVariable
+                                                                         levelFromQueryPartialTestVectorRepresentation
+                                                                         tailFromQueryPartialTestVectorRepresentation =
+                    match binaryTreeOfLevelsForTestVariable with
+                        UnsuccessfulSearchTerminationNode ->
+                            if maximumNumberOfTestVariables <= treeSearchContextParameters.TestVariableIndex
+                            then
+                                raise (InternalAssertionViolationException "The test vector refers to test variable indices that are greater than the permitted maximum.")
+
+                            continuationWorkflow.Zero ()
+                      | InternalNode internalNodeRepresentation ->
+                            let comparisonWrtImplicitLevel =
+                                compare levelFromQueryPartialTestVectorRepresentation
+                            let {
+                                    LevelForTestVariableIndex = splayedLevelForTestVariableIndex
+                                    TestVectorPathsForFollowingIndices = splayedTestVectorPathsForFollowingIndices
+                                }
+                                , flankingSubtreeWithLesserLevels
+                                , flankingSubtreeWithGreaterLevels =
+                                splayInternalNodeWithMatchingOrNeighbouringLevel internalNodeRepresentation
+                                                                                 comparisonWrtImplicitLevel
+                            match comparisonWrtImplicitLevel splayedLevelForTestVariableIndex with
+                                0 ->
+                                    buildResultFromInternalNodeModifyingSubtreeForFollowingTestVariableIndices tailFromQueryPartialTestVectorRepresentation
+                                                                                                               splayedLevelForTestVariableIndex
+                                                                                                               flankingSubtreeWithLesserLevels
+                                                                                                               flankingSubtreeWithGreaterLevels
+                                                                                                               splayedTestVectorPathsForFollowingIndices
+                              | _ ->
+                                    continuationWorkflow.Zero ()
+                and removeWildcardLevelFromBinaryTreeOfLevelsForTestVariable binaryTreeOfLevelsForTestVariable
+                                                                             tailFromQueryPartialTestVectorRepresentation =
+                    match binaryTreeOfLevelsForTestVariable with
+                        UnsuccessfulSearchTerminationNode ->
+                            if maximumNumberOfTestVariables <= treeSearchContextParameters.TestVariableIndex
+                            then
+                                raise (InternalAssertionViolationException "The test vector refers to test variable indices that are greater than the permitted maximum.")
+
+                            continuationWorkflow.Zero ()
+
+                      | InternalNode
+                        {
+                            LevelForTestVariableIndex = levelForTestVariableIndex
+                            SubtreeWithLesserLevelsForSameTestVariableIndex = subtreeWithLesserLevelsForSameTestVariableIndex
+                            SubtreeWithGreaterLevelsForSameTestVariableIndex = subtreeWithGreaterLevelsForSameTestVariableIndex
+                            TestVectorPathsForFollowingIndices = testVectorPathsForFollowingIndices
+                        } ->
+                            buildResultFromInternalNodeModifyingSubtreeForFollowingTestVariableIndices tailFromQueryPartialTestVectorRepresentation
+                                                                                                       levelForTestVariableIndex
+                                                                                                       subtreeWithLesserLevelsForSameTestVariableIndex
+                                                                                                       subtreeWithGreaterLevelsForSameTestVariableIndex
+                                                                                                       testVectorPathsForFollowingIndices
+                            + continuationWorkflow
+                                {
+                                    let! modifiedSubtreeWithLesserLevelsForSameTestVariableIndex
+                                         , removedPartialTestVector =
+                                        removeWildcardLevelFromBinaryTreeOfLevelsForTestVariable subtreeWithLesserLevelsForSameTestVariableIndex
+                                                                                                 tailFromQueryPartialTestVectorRepresentation
+                                    let modifiedBinaryTree =
+                                        buildResultSubtreeFromInternalNodeWithPruningOfDegenerateLinearSubtrees levelForTestVariableIndex
+                                                                                                                modifiedSubtreeWithLesserLevelsForSameTestVariableIndex
+                                                                                                                subtreeWithGreaterLevelsForSameTestVariableIndex
+                                                                                                                testVectorPathsForFollowingIndices
+                                    return modifiedBinaryTree
+                                           , removedPartialTestVector
+                                }
+                            + continuationWorkflow
+                                {
+                                    let! modifiedSubtreeWithGreaterLevelsForSameTestVariableIndex
+                                         , removedPartialTestVector =
+                                        removeWildcardLevelFromBinaryTreeOfLevelsForTestVariable subtreeWithGreaterLevelsForSameTestVariableIndex
+                                                                                                 tailFromQueryPartialTestVectorRepresentation
+                                    let modifiedBinaryTree =
+                                        buildResultSubtreeFromInternalNodeWithPruningOfDegenerateLinearSubtrees levelForTestVariableIndex
+                                                                                                                subtreeWithLesserLevelsForSameTestVariableIndex
+                                                                                                                modifiedSubtreeWithGreaterLevelsForSameTestVariableIndex
+                                                                                                                testVectorPathsForFollowingIndices
+                                    return modifiedBinaryTree
+                                           , removedPartialTestVector
+                                }
+
+                match ternarySearchTree
+                      , queryPartialTestVectorRepresentation with
+                    SuccessfulSearchTerminationNode
+                    , _ ->
+                        if maximumNumberOfTestVariables < treeSearchContextParameters.TestVariableIndex
+                            // NOTE: a subtlety - remember that 'testVariableIndex' can reach 'maximumNumberOfTestVariablesOverall'
+                            // for a full (and possibly removed) test vector, because successful searches go through at least one
+                            // node corresponding to each test variable index, *then* land on a node indicating whether the search
+                            // was successful or not: so the zero-relative index gets incremented one more time.
+                        then
+                            raise (InternalAssertionViolationException "The test vector refers to test variable indices that are greater than the permitted maximum.")
+
+                        if treeSearchContextParameters.IsFullTestVector maximumNumberOfTestVariables
+                        then
+                            existingFullTestVectorBlockedRemovalContinuation ()
+                        else
+                            continuationWorkflow
+                                {
+                                    return EmptyTernarySearchTree
+                                           , queryPartialTestVectorRepresentation
+                                }
+                  | WildcardNode
+                    {
+                        SubtreeWithAllLevelsForSameTestVariableIndex = subtreeWithAllLevelsForSameTestVariableIndex
+                        TestVectorPathsForFollowingIndices = testVectorPathsForFollowingIndices
+                    }
+                    , ((Some levelFromQueryPartialTestVectorRepresentation) as headFromQueryPartialTestVectorRepresentation) :: tailFromQueryPartialTestVectorRepresentation ->
+                        continuationWorkflow
+                            {
+                                let! modifiedSubtreeWithAllLevelsForSameTestVariableIndex
+                                     , removedPartialTestVector =
+                                    removeLevelFromBinaryTreeOfLevelsForTestVariable subtreeWithAllLevelsForSameTestVariableIndex
+                                                                                     levelFromQueryPartialTestVectorRepresentation
+                                                                                     tailFromQueryPartialTestVectorRepresentation
+                                let modifiedTernarySearchTree =
+                                    buildResultSubtreeFromWildcardNodeWithPruningOfDegenerateLinearSubtrees modifiedSubtreeWithAllLevelsForSameTestVariableIndex
+                                                                                                            testVectorPathsForFollowingIndices
+                                return modifiedTernarySearchTree
+                                       , removedPartialTestVector
+                            }
+                        + buildResultFromWildcardNodeModifyingSubtreeForFollowingTestVariableIndices headFromQueryPartialTestVectorRepresentation
+                                                                                                     tailFromQueryPartialTestVectorRepresentation
+                                                                                                     subtreeWithAllLevelsForSameTestVariableIndex
+                                                                                                     testVectorPathsForFollowingIndices
+                  | WildcardNode
+                    {
+                        SubtreeWithAllLevelsForSameTestVariableIndex = subtreeWithAllLevelsForSameTestVariableIndex
+                        TestVectorPathsForFollowingIndices = testVectorPathsForFollowingIndices
+                    }
+                    , None :: tailFromQueryPartialTestVectorRepresentation ->
+                        continuationWorkflow
+                            {
+                                let! modifiedSubtreeWithAllLevelsForSameTestVariableIndex
+                                     , removedPartialTestVector =
+                                    removeWildcardLevelFromBinaryTreeOfLevelsForTestVariable subtreeWithAllLevelsForSameTestVariableIndex
+                                                                                             tailFromQueryPartialTestVectorRepresentation
+                                let modifiedTernarySearchTree =
+                                    buildResultSubtreeFromWildcardNodeWithPruningOfDegenerateLinearSubtrees modifiedSubtreeWithAllLevelsForSameTestVariableIndex
+                                                                                                            testVectorPathsForFollowingIndices
+                                return modifiedTernarySearchTree
+                                       , removedPartialTestVector
+                            }
+                        + buildResultFromWildcardNodeModifyingSubtreeForFollowingTestVariableIndices None
+                                                                                                     tailFromQueryPartialTestVectorRepresentation
+                                                                                                     subtreeWithAllLevelsForSameTestVariableIndex
+                                                                                                     testVectorPathsForFollowingIndices
+                  | BinaryTreeOfLevelsForTestVariable binaryTreeOfLevelsForTestVariable
+                    , Some levelFromQueryPartialTestVectorRepresentation :: tailFromQueryPartialTestVectorRepresentation ->
+                        continuationWorkflow
+                            {
+                                let! modifiedSubtreeWithAllLevelsForSameTestVariableIndex
+                                     , removedPartialTestVector =
+                                     removeLevelFromBinaryTreeOfLevelsForTestVariable binaryTreeOfLevelsForTestVariable
+                                                                                      levelFromQueryPartialTestVectorRepresentation
+                                                                                      tailFromQueryPartialTestVectorRepresentation
+                                return BinaryTreeOfLevelsForTestVariable modifiedSubtreeWithAllLevelsForSameTestVariableIndex
+                                       , removedPartialTestVector
+                            }
+                  | BinaryTreeOfLevelsForTestVariable binaryTreeOfLevelsForTestVariable
+                    , None :: tailFromQueryPartialTestVectorRepresentation ->
+                        continuationWorkflow
+                            {
+                                let! modifiedSubtreeWithAllLevelsForSameTestVariableIndex
+                                     , removedPartialTestVector =
+                                    removeWildcardLevelFromBinaryTreeOfLevelsForTestVariable binaryTreeOfLevelsForTestVariable
+                                                                                             tailFromQueryPartialTestVectorRepresentation
+                                return BinaryTreeOfLevelsForTestVariable modifiedSubtreeWithAllLevelsForSameTestVariableIndex
+                                       , removedPartialTestVector
+                            }
+                  | _
+                    , [] ->
+                        // This has the effect of padding out a query partial test vector on the fly, thereby
+                        // allowing a match as a prefix of some suitable stored vector, should one already be present.
+                        removeFromTernarySearchTree ternarySearchTree
+                                                    [None]
+                                                    treeSearchContextParameters
+            removeFromTestVectorPaths testVectorPaths
+                                      queryPartialTestVectorRepresentation
+                                      TreeSearchContextParameters.StartOfSearch
+
+        let checkInvariant testVectorPaths =
+            let rec checkInvariantOfTestVectorPaths {
+                                                        SharedPathPrefix = sharedPathPrefix
+                                                        BranchingRoot = branchingRoot
+                                                    }
+                                                    testVariableIndex =
+                let numberOfSuccessfulPathsFromSubtreeForFollowingIndices =
+                    checkInvariantOfTernarySearchTree branchingRoot
+                                                      (testVariableIndex + uint32 sharedPathPrefix.Length)
+                match numberOfSuccessfulPathsFromSubtreeForFollowingIndices with
+                    0u when 0 < ChunkedList.length sharedPathPrefix ->
+                        raise (InvariantViolationException "Redundant non-empty shared path prefix with no successful search paths leading through it.")
+                  | _ ->
+                        numberOfSuccessfulPathsFromSubtreeForFollowingIndices
+            and checkInvariantOfTernarySearchTree ternarySearchTree
+                                                  testVariableIndex =
+                let rec checkInvariantOfBinaryTreeOfLevelsForTestVariable binaryTreeOfLevelsForTestVariable
+                                                                          lowerBound
+                                                                          upperBound =
+                    match binaryTreeOfLevelsForTestVariable with
+                        UnsuccessfulSearchTerminationNode ->
+                            if maximumNumberOfTestVariables <= testVariableIndex
+                            then
+                                raise (InternalAssertionViolationException "The test vector refers to test variable indices that are greater than the permitted maximum.")
+
+                            0u
+                      | InternalNode
+                        {
+                            LevelForTestVariableIndex = levelForTestVariableIndex
+                            SubtreeWithLesserLevelsForSameTestVariableIndex = subtreeWithLesserLevelsForSameTestVariableIndex
+                            SubtreeWithGreaterLevelsForSameTestVariableIndex = subtreeWithGreaterLevelsForSameTestVariableIndex
+                            TestVectorPathsForFollowingIndices = testVectorPathsForFollowingIndices
+                        } ->
+                            let liftedLevel =
+                                Finite levelForTestVariableIndex
+                            if liftedLevel >= upperBound
+                            then
+                                raise (InvariantViolationException "Level is greater than or equal to exclusive upper bound.")
+                            if liftedLevel <= lowerBound
+                            then
+                                raise (InvariantViolationException "Level is less than or equal to exclusive lower bound.")
+                            let numberOfSuccessfulPathsFromSubtreeWithLesserLevelsForSameTestVariableIndex =
+                                checkInvariantOfBinaryTreeOfLevelsForTestVariable subtreeWithLesserLevelsForSameTestVariableIndex
+                                                                                  lowerBound
+                                                                                  liftedLevel
+                            let numberOfSuccessfulPathsFromSubtreeWithGreaterLevelsForSameTestVariableIndex =
+                                checkInvariantOfBinaryTreeOfLevelsForTestVariable subtreeWithGreaterLevelsForSameTestVariableIndex
+                                                                                  liftedLevel
+                                                                                  upperBound
+                            let numberOfSuccessfulPathsFromTestVectorPathsForFollowingIndices =
+                                checkInvariantOfTestVectorPaths testVectorPathsForFollowingIndices
+                                                                (testVariableIndex + 1u)
+                            match numberOfSuccessfulPathsFromSubtreeWithLesserLevelsForSameTestVariableIndex
+                                  , numberOfSuccessfulPathsFromSubtreeWithGreaterLevelsForSameTestVariableIndex
+                                  , numberOfSuccessfulPathsFromTestVectorPathsForFollowingIndices with
+                                0u
+                                , 0u
+                                , 0u ->
+                                    raise (InvariantViolationException "Redundant internal node with no successful search paths leading through it.")
+                              | _
+                                , 0u
+                                , 0u ->
+                                    raise (InvariantViolationException "Redundant internal node with all successful search paths leading via subtree for lesser levels.")
+                              | 0u
+                                , _
+                                , 0u ->
+                                    raise (InvariantViolationException "Redundant internal node with all successful search paths leading via subtree for greater levels.")
+                              | _
+                                , _
+                                , 0u ->
+                                    raise (InvariantViolationException "Redundant internal node with its own 'ghost' level that participates in no successful search paths.")
+//                              | 0u
+//                                , _
+//                                , _ ->
+//                                    if numberOfSuccessfulPathsFromSubtreeWithGreaterLevelsForSameTestVariableIndex > 1u
+//                                    then
+//                                        Diagnostics.Debug.Print ("Lone greater subtree with: {0} successful paths through it.", numberOfSuccessfulPathsFromSubtreeWithGreaterLevelsForSameTestVariableIndex)
+//                                    numberOfSuccessfulPathsFromSubtreeWithGreaterLevelsForSameTestVariableIndex
+//                                    + numberOfSuccessfulPathsFromSubtreeForFollowingIndices
+//                              | _
+//                                , 0u
+//                                , _ ->
+//                                    if numberOfSuccessfulPathsFromSubtreeWithLesserLevelsForSameTestVariableIndex > 1u
+//                                    then
+//                                        Diagnostics.Debug.Print ("Lone lesser subtree with: {0} successful paths through it.", numberOfSuccessfulPathsFromSubtreeWithLesserLevelsForSameTestVariableIndex)
+//                                    numberOfSuccessfulPathsFromSubtreeWithLesserLevelsForSameTestVariableIndex
+//                                    + numberOfSuccessfulPathsFromSubtreeForFollowingIndices
+                              | _ ->
+                                    numberOfSuccessfulPathsFromSubtreeWithLesserLevelsForSameTestVariableIndex
+                                    + numberOfSuccessfulPathsFromSubtreeWithGreaterLevelsForSameTestVariableIndex
+                                    + numberOfSuccessfulPathsFromTestVectorPathsForFollowingIndices
+                match ternarySearchTree with
+                    SuccessfulSearchTerminationNode ->
+                        if maximumNumberOfTestVariables < testVariableIndex  // NOTE: a subtlety - remember that 'testVariableIndex' can reach 'maximumNumberOfTestVariablesOverall'
+                                                                             // for a full (and possibly removed) test vector, because successful searches go through at least one
+                                                                             // node corresponding to each test variable index, *then* land on a node indicating whether the search
+                                                                             // was successful or not: so the zero-relative index gets incremented one more time.
+                        then
+                            raise (InternalAssertionViolationException "The test vector refers to test variable indices that are greater than the permitted maximum.")
+
+                        1u
+                  | BinaryTreeOfLevelsForTestVariable binaryTreeOfLevelsForTestVariable ->
+                        checkInvariantOfBinaryTreeOfLevelsForTestVariable binaryTreeOfLevelsForTestVariable
+                                                                          NegativeInfinity
+                                                                          PositiveInfinity
+                  | WildcardNode
+                    {
+                        SubtreeWithAllLevelsForSameTestVariableIndex = subtreeWithAllLevelsForSameTestVariableIndex
+                        TestVectorPathsForFollowingIndices = testVectorPathsForFollowingIndices
+                    } ->
+                        let numberOfSuccessfulPathsFromSubtreeWithAllLevelsForSameTestVariableIndex =
+                            checkInvariantOfBinaryTreeOfLevelsForTestVariable subtreeWithAllLevelsForSameTestVariableIndex
+                                                                              NegativeInfinity
+                                                                              PositiveInfinity
+                        let numberOfSuccessfulPathsFromTestVectorPathsForFollowingIndices =
+                            checkInvariantOfTestVectorPaths testVectorPathsForFollowingIndices
+                                                            (testVariableIndex + 1u)
+                        match numberOfSuccessfulPathsFromSubtreeWithAllLevelsForSameTestVariableIndex
+                              , numberOfSuccessfulPathsFromTestVectorPathsForFollowingIndices with
+                            0u
+                            , 0u ->
+                                raise (LogicErrorException "Redundant wildcard node with no successful search paths leading through it.")
+                          | _
+                            , 0u ->
+                                raise (LogicErrorException "Redundant wildcard node that has no successful paths using its wildcard match leading through it.")
+                          | _
+                            , _ ->
+                                numberOfSuccessfulPathsFromSubtreeWithAllLevelsForSameTestVariableIndex
+                                + numberOfSuccessfulPathsFromTestVectorPathsForFollowingIndices
+
+            if 0u = checkInvariantOfTestVectorPaths testVectorPaths
+                                                    0u
+            then
+                raise (LogicErrorException "No successful search paths but tree should be non-empty.")
+
+        member this.MaximumNumberOfTestVariables =
+            maximumNumberOfTestVariables
+
+        member this.EnumerationOfMergedTestVectors revealFullTestVectorsAgain =
+            createPartialTestVectorSequence revealFullTestVectorsAgain
+
+        static member Initial maximumNumberOfTestVariablesOverall =
+            MergedPartialTestVectorRepresentations<'Level> ({
+                                                                SharedPathPrefix = Nil
+                                                                BranchingRoot = SuccessfulSearchTerminationNode
+                                                            },
+                                                            maximumNumberOfTestVariablesOverall)
+
+        member this.MergeOrAdd (partialTestVectorRepresentationInExternalForm: IDictionary<_, _>) =
+            if 0 = partialTestVectorRepresentationInExternalForm.Count
+            then
+                this
+                , None
+            else
+                let partialTestVectorRepresentation
+                    , partialTestVectorRepresentationIsActuallyAlreadyFull =
+                    fillOutPartialTestVectorWithIndeterminates partialTestVectorRepresentationInExternalForm
+                let detectAndConvertFullTestVector partialTestVectorRepresentation =
+                    let lengthOfPartialTestVectorRepresentation =
+                        List.length partialTestVectorRepresentation
+                        |> uint32
+
+                    if lengthOfPartialTestVectorRepresentation > maximumNumberOfTestVariables
+                    then
+                        raise (InternalAssertionViolationException "The merged removed partial test vector has more entries than the permitted maximum number of test variables.")
+
+                    if lengthOfPartialTestVectorRepresentation
+                        |> uint32 < maximumNumberOfTestVariables
+                        || partialTestVectorRepresentation
+                           |> List.exists Option.isNone
+                    then
+                        None
+                    else
+                        let testVariableIndicesForFullTestVector =
+                            List.init (int32 maximumNumberOfTestVariables)
+                                      uint32
+
+                        let testVariableLevelsForFullTestVector =
+                            partialTestVectorRepresentation
+                            |> List.map Option.get
+
+                        List.zip testVariableIndicesForFullTestVector
+                                 testVariableLevelsForFullTestVector
+                        |> Map.ofList
+                        :> IDictionary<_, _>
+                        |> Some
+                let modifiedTestVectorPaths
+                    , fullTestVectorBeingOfferedNowForEarlyAccess =
+                    ContinuationMonad<_, _>.CallCC ((fun () ->
+                                                        continuationWorkflow
+                                                            {
+                                                                return testVectorPaths
+                                                                       , None
+                                                            }),
+                                                    (fun existingFullTestVectorBlockedRemovalContinuation ->
+                                                        continuationWorkflow
+                                                            {
+                                                                let! testVectorPathsWithoutMergeCandidate
+                                                                     , mergedPartialTestVectorRepresentation =
+                                                                    remove testVectorPaths
+                                                                           partialTestVectorRepresentation
+                                                                           existingFullTestVectorBlockedRemovalContinuation
+
+                                                                do! continuationWorkflow
+                                                                        {
+                                                                            let lengthOfPartialTestVectorRepresentation =
+                                                                                partialTestVectorRepresentation
+                                                                                |> List.length
+                                                                            let lengthOfMergedPartialTestVectorRepresentation =
+                                                                                mergedPartialTestVectorRepresentation
+                                                                                |> List.length
+                                                                            if lengthOfMergedPartialTestVectorRepresentation < lengthOfPartialTestVectorRepresentation
+                                                                            then
+                                                                                raise (InternalAssertionViolationException "The merged removed partial test vector should be as least as long as the original.")
+                                                                            let truncatedMergedPartialTestVectorRepresentation
+                                                                                , _ =
+                                                                                mergedPartialTestVectorRepresentation.BreakOff (uint32 lengthOfPartialTestVectorRepresentation)
+                                                                            List.zip partialTestVectorRepresentation
+                                                                                     truncatedMergedPartialTestVectorRepresentation
+                                                                            |> List.iter (fun (original
+                                                                                               , merged) ->
+                                                                                            let consistent =
+                                                                                                match original
+                                                                                                      , merged with
+                                                                                                    Some fromOriginal
+                                                                                                    , Some fromMerged ->
+                                                                                                        fromOriginal = fromMerged
+                                                                                                  | Some _
+                                                                                                    , None ->
+                                                                                                        false
+                                                                                                  | _ ->
+                                                                                                        true
+                                                                                            if not consistent
+                                                                                            then
+                                                                                                raise (InternalAssertionViolationException "The merged removed partial test vector has a value that is inconsistent with the original."))
+                                                                            let! _ =
+                                                                                remove testVectorPathsWithoutMergeCandidate
+                                                                                       mergedPartialTestVectorRepresentation
+                                                                                       (fun _ -> raise (InternalAssertionViolationException "This should not be called."))
+                                                                            do raise (InternalAssertionViolationException "The merged removed partial test vector still matches with something left behind!")
+                                                                        }
+                                                                    + continuationWorkflow
+                                                                        {
+                                                                            return ()
+                                                                        }
+
+                                                                return add testVectorPathsWithoutMergeCandidate
+                                                                           mergedPartialTestVectorRepresentation
+                                                                       , detectAndConvertFullTestVector mergedPartialTestVectorRepresentation
+                                                            }))
+                    + continuationWorkflow
+                        {
+                            let modifiedTestVectorPaths =
+                                add testVectorPaths
+                                    partialTestVectorRepresentation
+
+                            if not partialTestVectorRepresentationIsActuallyAlreadyFull
+                            then
+                                let! _
+                                     , shouldBeIdenticalToWhatWasAdded =
+                                        remove modifiedTestVectorPaths
+                                               partialTestVectorRepresentation
+                                               (fun _ -> raise (InternalAssertionViolationException "This should not be called."))
+
+                                if shouldBeIdenticalToWhatWasAdded <> partialTestVectorRepresentation
+                                then
+                                    raise (InternalAssertionViolationException "Adding an unmergeable partial test vector has caused it to change state from the original.")
+
+                            return modifiedTestVectorPaths
+                                   , if partialTestVectorRepresentationIsActuallyAlreadyFull
+                                     then
+                                        Some partialTestVectorRepresentationInExternalForm
+                                     else
+                                        None
+                        }
+                    |> ContinuationMonad<_, _>.Execute
+                if 7 = (hash this) % 100
+                then
+                    // Invariant check...
+                    checkInvariant modifiedTestVectorPaths
+                    // ... end of invariant check.
+
+                MergedPartialTestVectorRepresentations (modifiedTestVectorPaths,
+                                                        maximumNumberOfTestVariables)
                 , fullTestVectorBeingOfferedNowForEarlyAccess